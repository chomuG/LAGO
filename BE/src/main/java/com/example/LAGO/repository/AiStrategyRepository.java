--- conflicted
+++ resolved
@@ -100,13 +100,8 @@
      * @param userId 사용자 ID
      * @return 오늘 생성된 전략 목록
      */
-<<<<<<< HEAD
-    @Query("SELECT a FROM AiStrategy a WHERE a.userId = :userId AND CAST(a.createdAt AS DATE) = CURRENT_DATE ORDER BY a.createdAt DESC")
-    List<AiStrategy> findTodayStrategiesByUserId(@Param("userId") Integer userId);
-=======
 //    @Query("SELECT a FROM AiStrategy a WHERE a.userId = :userId AND DATE(a.createdAt) = CURRENT_DATE ORDER BY a.createdAt DESC")
 //    List<AiStrategy> findTodayStrategiesByUserId(@Param("userId") Integer userId);
->>>>>>> ff858959
 
     /**
      * 최근 N일간 인기 전략 조회

--- conflicted
+++ resolved
@@ -15,7 +15,21 @@
     Double findAvgTradeValue(@Param("accountId") Long accountId);
 
     /**
-<<<<<<< HEAD
+     * 계좌별 현재 보유 종목 정보 조회
+     * 매수/매도를 계산해서 현재 보유량이 0보다 큰 종목만 반환
+     */
+    @Query("""
+        SELECT mt.stockId,
+               SUM(CASE WHEN mt.tradeType = 'BUY' THEN mt.quantity ELSE -mt.quantity END) as currentQuantity,
+               SUM(CASE WHEN mt.tradeType = 'BUY' THEN mt.price * mt.quantity ELSE -mt.price * mt.quantity END) as totalPurchaseAmount
+        FROM MockTrade mt 
+        WHERE mt.accountId = :accountId
+        GROUP BY mt.stockId
+        HAVING SUM(CASE WHEN mt.tradeType = 'BUY' THEN mt.quantity ELSE -mt.quantity END) > 0
+        """)
+    List<Object[]> findCurrentHoldingsByAccountId(@Param("accountId") Long accountId);
+
+    /**
      * 특정 사용자의 모의투자 계좌(type=0)에 대한 모든 거래 내역 조회
      * StockInfo와 조인하여 주식명과 코드 정보도 함께 가져옴
      */
@@ -45,19 +59,4 @@
         ORDER BY mt.tradeAt DESC
         """)
     List<MockTrade> findTransactionsByUserIdAndStockCode(@Param("userId") Long userId, @Param("stockCode") String stockCode);
-=======
-     * 계좌별 현재 보유 종목 정보 조회
-     * 매수/매도를 계산해서 현재 보유량이 0보다 큰 종목만 반환
-     */
-    @Query("""
-        SELECT mt.stockId,
-               SUM(CASE WHEN mt.tradeType = 'BUY' THEN mt.quantity ELSE -mt.quantity END) as currentQuantity,
-               SUM(CASE WHEN mt.tradeType = 'BUY' THEN mt.price * mt.quantity ELSE -mt.price * mt.quantity END) as totalPurchaseAmount
-        FROM MockTrade mt 
-        WHERE mt.accountId = :accountId
-        GROUP BY mt.stockId
-        HAVING SUM(CASE WHEN mt.tradeType = 'BUY' THEN mt.quantity ELSE -mt.quantity END) > 0
-        """)
-    List<Object[]> findCurrentHoldingsByAccountId(@Param("accountId") Long accountId);
->>>>>>> 177440f4
 }
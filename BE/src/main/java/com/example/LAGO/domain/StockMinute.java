--- conflicted
+++ resolved
@@ -1,12 +1,6 @@
 package com.example.LAGO.domain;
 
 import jakarta.persistence.*;
-<<<<<<< HEAD
-import lombok.AllArgsConstructor;
-import lombok.Builder;
-import lombok.Data;
-import lombok.NoArgsConstructor;
-=======
 import lombok.*;
 
 @Entity
@@ -22,7 +16,7 @@
     @Column(name = "stock_mid_id")
     private Integer stockMidId;
 
-    // 외래키
+    // 외래키: STOCK_INFO 참조
     @ManyToOne(fetch = FetchType.LAZY)
     @JoinColumn(name = "stock_info_id")
     private StockInfo stockInfo;
@@ -44,311 +38,4 @@
 
     @Column(name = "volume", nullable = false)
     private Integer volume;
-}
-package com.example.LAGO.domain;
-
-import jakarta.persistence.*;
-<<<<<<< HEAD
-import lombok.Getter;
-import lombok.Setter;
-import lombok.NoArgsConstructor;
-import lombok.AllArgsConstructor;
-import lombok.Builder;
->>>>>>> 4a20ceb2
-
-import java.time.LocalDateTime;
-
-/**
-<<<<<<< HEAD
- * 주식 분봉 데이터 엔티티
- * stock_minute 테이블과 매핑
- * 1분 단위 주식 가격 정보를 저장
- */
-@Entity
-@Table(name = "stock_minute")
-@Data
-@Builder
-@NoArgsConstructor
-@AllArgsConstructor
-public class StockMinute {
-
-    @Id
-    @GeneratedValue(strategy = GenerationType.IDENTITY)
-    @Column(name = "id")
-    private Long id;
-
-    @Column(name = "stock_code", nullable = false, length = 10)
-    private String stockCode;
-
-    @Column(name = "minute_datetime", nullable = false)
-    private LocalDateTime minuteDateTime;
-
-    @Column(name = "open_price", nullable = false)
-    private Integer openPrice;
-
-    @Column(name = "high_price", nullable = false)
-    private Integer highPrice;
-
-    @Column(name = "low_price", nullable = false)
-    private Integer lowPrice;
-
-    @Column(name = "close_price", nullable = false)
-    private Integer closePrice;
-
-    @Column(name = "volume", nullable = false)
-    private Long volume;
-
-    @Column(name = "trading_value")
-    private Long tradingValue;
-
-    @Column(name = "created_at", nullable = false, updatable = false)
-    private LocalDateTime createdAt;
-
-    @PrePersist
-    protected void onCreate() {
-        createdAt = LocalDateTime.now();
-    }
-=======
- * 주식 분단위 데이터 엔티티
- * 지침서 명세: 연동된 EC2 DB STOCK_MINUTE 테이블과 완전 일치
- * 
- * 연동된 EC2 DB 테이블 구조 (추정):
- * - stock_minute_id: PK (int, auto_increment)
- * - stock_info_id: FK (int) -> STOCK_INFO 테이블
- * - date_time: 거래 일시 (datetime) - 분단위
- * - open_price: 시가 (int)
- * - high_price: 고가 (int)
- * - low_price: 저가 (int)
- * - close_price: 종가 (int)
- * - volume: 거래량 (bigint)
- * - fluctuation_rate: 등락률 (float)
- * 
- * 실시간 차트 및 기술적 분석에 사용
- * Java 21 Virtual Thread를 활용한 대량 데이터 처리 최적화
- * 
- * @author D203팀 백엔드 개발자
- * @since 2025-08-06
- */
-@Entity
-@Table(name = "STOCK_MINUTE", indexes = {
-    @Index(name = "idx_stock_minute_stock_info_id", columnList = "stock_info_id"),
-    @Index(name = "idx_stock_minute_date_time", columnList = "date_time"),
-    @Index(name = "idx_stock_minute_stock_date", columnList = "stock_info_id, date_time")
-})
-@Getter 
-=======
-import lombok.*;
-
-@Entity
-@Table(name = "\"STOCK_MINUTE\"")
-@Getter
->>>>>>> origin/backend-dev
-@Setter
-@NoArgsConstructor
-@AllArgsConstructor
-@Builder
-public class StockMinute {
-<<<<<<< HEAD
-
-    /**
-     * 주식 분단위 데이터 고유 ID (PK)
-     */
-    @Id
-    @GeneratedValue(strategy = GenerationType.IDENTITY)
-    @Column(name = "stock_minute_id")
-    private Integer stockMinuteId;
-
-    /**
-     * 주식 정보 ID (FK)
-     * STOCK_INFO 테이블 참조
-     */
-    @Column(name = "stock_info_id", nullable = false)
-    private Integer stockInfoId;
-
-    import lombok.*;
-    private LocalDateTime dateTime;
-
-    /**
-     * 시가 (해당 분의 첫 거래 가격)
-     */
-    @Column(name = "open_price", nullable = false)
-    private Integer openPrice;
-
-    /**
-     * 고가 (해당 분의 최고 거래 가격)
-     */
-    @Column(name = "high_price", nullable = false)
-    private Integer highPrice;
-
-    /**
-     * 저가 (해당 분의 최저 거래 가격)
-     */
-    @Column(name = "low_price", nullable = false)
-    private Integer lowPrice;
-
-    /**
-     * 종가 (해당 분의 마지막 거래 가격)
-     */
-    @Column(name = "close_price", nullable = false)
-    private Integer closePrice;
-
-    /**
-     * 거래량 (해당 분 동안의 총 거래량)
-    @Getter
-    @Setter
-    @NoArgsConstructor
-    @AllArgsConstructor
-    @Builder
-    @Column(name = "volume", nullable = false)
-    private Long volume;
-
-    /**
-     * 등락률 (전일 종가 대비 %)
-     */
-    @Column(name = "fluctuation_rate")
-    private Float fluctuationRate;
-
-    /**
-     * 생성 시간 자동 설정
-     */
-    @PrePersist
-    protected void onCreate() {
-        if (dateTime == null) {
-            dateTime = LocalDateTime.now();
-        }
-    }
-
-    /**
-     * 등락률 계산
-     * 
-     * @param previousClosePrice 이전 종가
-     */
-    public void calculateFluctuationRate(Integer previousClosePrice) {
-        if (previousClosePrice != null && previousClosePrice > 0) {
-            this.fluctuationRate = ((float) (closePrice - previousClosePrice) / previousClosePrice) * 100;
-        } else {
-            this.fluctuationRate = 0.0f;
-        }
-    }
-
-    /**
-     * 캔들스틱 데이터 유효성 검증
-     * 
-     * @return 유효한 캔들스틱 데이터인지 여부
-     */
-    public boolean isValidCandlestick() {
-        return openPrice != null && highPrice != null && 
-               lowPrice != null && closePrice != null &&
-               lowPrice <= openPrice && lowPrice <= closePrice &&
-               highPrice >= openPrice && highPrice >= closePrice &&
-               volume != null && volume >= 0;
-    }
-
-    /**
-     * 상승 캔들인지 확인
-     * 
-     * @return 상승 캔들 여부 (종가 > 시가)
-     */
-    public boolean isBullishCandle() {
-        return closePrice != null && openPrice != null && closePrice > openPrice;
-    }
-
-    /**
-     * 하락 캔들인지 확인
-     * 
-     * @return 하락 캔들 여부 (종가 < 시가)
-     */
-    public boolean isBearishCandle() {
-        return closePrice != null && openPrice != null && closePrice < openPrice;
-    }
-
-    /**
-     * 도지 캔들인지 확인 (시가와 종가가 같거나 매우 비슷)
-     * 
-     * @return 도지 캔들 여부
-     */
-    public boolean isDojiCandle() {
-        if (closePrice == null || openPrice == null) return false;
-        
-        float bodyRatio = Math.abs((float)(closePrice - openPrice) / openPrice) * 100;
-        return bodyRatio < 0.1f; // 0.1% 미만 차이면 도지로 판단
-    }
-
-    /**
-     * 거래량 급증 여부 확인
-     * 
-     * @param averageVolume 평균 거래량
-     * @param threshold 급증 임계값 (배수)
-     * @return 거래량 급증 여부
-     */
-    public boolean hasVolumeSpike(Long averageVolume, Double threshold) {
-        if (volume == null || averageVolume == null || averageVolume == 0) {
-            return false;
-        }
-        
-        double volumeRatio = (double) volume / averageVolume;
-        return volumeRatio >= threshold;
-    }
-
-    /**
-     * 실체 크기 계산 (시가와 종가의 차이)
-     * 
-     * @return 실체 크기
-     */
-    public Integer getCandleBodySize() {
-        if (openPrice == null || closePrice == null) return 0;
-        return Math.abs(closePrice - openPrice);
-    }
-
-    /**
-     * 위꼬리 크기 계산 (고가에서 시가/종가 중 높은 값의 차이)
-     * 
-     * @return 위꼬리 크기
-     */
-    public Integer getUpperShadowSize() {
-        if (highPrice == null || openPrice == null || closePrice == null) return 0;
-        int bodyTop = Math.max(openPrice, closePrice);
-        return highPrice - bodyTop;
-    }
-
-    /**
-     * 아래꼬리 크기 계산 (시가/종가 중 낮은 값에서 저가의 차이)
-     * 
-     * @return 아래꼬리 크기
-     */
-    public Integer getLowerShadowSize() {
-        if (lowPrice == null || openPrice == null || closePrice == null) return 0;
-        int bodyBottom = Math.min(openPrice, closePrice);
-        return bodyBottom - lowPrice;
-    }
-=======
-    @Id
-    @GeneratedValue(strategy = GenerationType.IDENTITY)
-    @Column(name = "stock_mid_id")
-    private Integer stockMidId;
-
-    // 외래키
-    @ManyToOne(fetch = FetchType.LAZY)
-    @JoinColumn(name = "stock_info_id")
-    private StockInfo stockInfo;
-
-    @Column(name = "date", nullable = false)
-    private java.time.LocalDateTime date;
-
-    @Column(name = "open_price", nullable = false)
-    private Integer openPrice;
-
-    @Column(name = "high_price", nullable = false)
-    private Integer highPrice;
-
-    @Column(name = "low_price", nullable = false)
-    private Integer lowPrice;
-
-    @Column(name = "close_price", nullable = false)
-    private Integer closePrice;
-
-    @Column(name = "volume", nullable = false)
-    private Integer volume;
->>>>>>> origin/backend-dev
->>>>>>> 4a20ceb2
 }
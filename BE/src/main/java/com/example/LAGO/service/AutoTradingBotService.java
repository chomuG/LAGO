--- conflicted
+++ resolved
@@ -49,12 +49,12 @@
      * 보유 주식 정보 조회를 위한 리포지토리
      */
     private final StockHoldingRepository stockHoldingRepository;
-    
+
     /**
      * 분봉 데이터 조회를 위한 리포지토리 (실시간 가격)
      */
     private final StockMinuteRepository stockMinuteRepository;
-    
+
     /**
      * 사용자 정보 조회를 위한 리포지토리
      */
@@ -192,11 +192,7 @@
         try {
             return accountRepository.findByUserIdAndType(
                 aiBot.getUserId(), 
-<<<<<<< HEAD
                 TradingConstants.ACCOUNT_TYPE_MOCK_TRADING
-=======
-                "ai_bot"
->>>>>>> b7c08aa3
             ).isPresent();
             
         } catch (Exception e) {
@@ -276,11 +272,7 @@
         try {
             return accountRepository.findByUserIdAndType(
                 aiBot.getUserId(), 
-<<<<<<< HEAD
                 TradingConstants.ACCOUNT_TYPE_MOCK_TRADING
-=======
-                "ai_bot"
->>>>>>> b7c08aa3
             ).orElse(null);
             
         } catch (Exception e) {
@@ -443,7 +435,7 @@
     /**
      * 현재 주식 정보 조회
      * 실시간 가격 반영을 위해 STOCK_MINUTE에서 최신 가격 우선 조회
-     * 
+     *
      * @param stockCode 종목 코드
      * @return 주식 정보 (없으면 null)
      */
@@ -457,12 +449,12 @@
                 log.warn("종목 {} 기본 정보 없음", stockCode);
                 return null;
             }
-            
+
             // 2. 최신 분봉 데이터에서 실시간 가격 조회
             try {
                 var latestMinute = stockMinuteRepository
                     .findTopByStockInfo_CodeOrderByDateDesc(stockCode);
-                    
+
                 if (latestMinute.isPresent()) {
                     var minuteData = latestMinute.get();
                     // 최신 분봉의 종가를 현재가로 사용
@@ -472,9 +464,9 @@
             } catch (Exception minuteEx) {
                 log.debug("종목 {} 분봉 데이터 조회 실패, 기본 가격 사용: {}", stockCode, minuteEx.getMessage());
             }
-            
+
             return stock;
-                
+
         } catch (Exception e) {
             log.error("종목 {} 정보 조회 실패", stockCode, e);
             return null;
@@ -528,7 +520,7 @@
     /**
      * 매수 포지션 크기 계산
      * 수수료(0.25%)를 고려한 실제 매수 가능 수량 계산
-     * 
+     *
      * @param account 계좌 정보
      * @param stock 주식 정보
      * @return 매수 수량
@@ -538,30 +530,30 @@
             // 계좌 잔액의 일정 비율로 매수 (10%)
             int availableAmount = (int) (account.getBalance() * TradingConstants.POSITION_SIZE_RATIO);
             int stockPrice = stock.getClosePrice();
-            
+
             // 수수료를 고려한 실제 필요 금액 계산
             // 필요 금액 = 주가 * 수량 * (1 + 수수료율)
             // 수량 = 사용 가능 금액 / (주가 * (1 + 수수료율))
             double commissionRate = 0.0025; // 0.25%
             int maxQuantity = (int) (availableAmount / (stockPrice * (1 + commissionRate)));
-            
+
             // 최소 1주는 매수할 수 있어야 함
             if (maxQuantity <= 0) {
-                log.debug("잔액 부족으로 매수 불가: 잔액={}, 주가={}, 필요금액={}", 
+                log.debug("잔액 부족으로 매수 불가: 잔액={}, 주가={}, 필요금액={}",
                     account.getBalance(), stockPrice, (int)(stockPrice * (1 + commissionRate)));
                 return 0;
             }
-            
+
             // 최대 거래 수량 제한 적용
             int finalQuantity = Math.min(maxQuantity, TradingConstants.MAX_POSITION_SIZE);
-            
-            log.debug("매수 수량 계산: 사용가능={}원, 주가={}원, 매수={}주", 
+
+            log.debug("매수 수량 계산: 사용가능={}원, 주가={}원, 매수={}주",
                 availableAmount, stockPrice, finalQuantity);
-            
+
             return finalQuantity;
-            
-        } catch (Exception e) {
-            log.error("매수 수량 계산 실패: account={}, stock={}", 
+
+        } catch (Exception e) {
+            log.error("매수 수량 계산 실패: account={}, stock={}",
                 account.getAccountId(), stock.getCode(), e);
             return 0;
         }
@@ -570,7 +562,7 @@
     /**
      * 매도 포지션 크기 계산
      * 실제 보유 수량을 기반으로 매도 가능 수량 계산
-     * 
+     *
      * @param account 계좌 정보
      * @param stock 주식 정보
      * @return 매도 수량
@@ -580,29 +572,29 @@
             // 보유 주식 수량 조회
             Optional<StockHolding> holdingOpt = stockHoldingRepository
                 .findByAccountIdAndStockCode(account.getAccountId(), stock.getCode());
-            
+
             if (holdingOpt.isEmpty()) {
                 log.debug("계좌 {} 종목 {} 보유하지 않음", account.getAccountId(), stock.getCode());
                 return 0; // 보유하지 않으면 매도 불가
             }
-            
+
             StockHolding holding = holdingOpt.get();
             if (holding.getQuantity() <= 0) {
                 log.debug("계좌 {} 종목 {} 보유 수량 0", account.getAccountId(), stock.getCode());
                 return 0;
             }
-            
+
             // 보유 수량의 50% 매도 (리스크 분산)
             int sellQuantity = Math.max(1, holding.getQuantity() / 2);
-            
+
             // 최대 매도 수량 제한 적용
             sellQuantity = Math.min(sellQuantity, TradingConstants.MAX_POSITION_SIZE);
-            
+
             log.debug("매도 수량 계산: 보유={}주, 매도={}주", holding.getQuantity(), sellQuantity);
             return sellQuantity;
             
         } catch (Exception e) {
-            log.error("매도 수량 계산 실패: account={}, stock={}", 
+            log.error("매도 수량 계산 실패: account={}, stock={}",
                 account.getAccountId(), stock.getCode(), e);
             return 0;
         }
@@ -665,7 +657,7 @@
 
     /**
      * 매수 후 StockHolding 업데이트
-     * 
+     *
      * @param account 계좌 정보
      * @param stock 주식 정보
      * @param quantity 매수 수량
@@ -675,10 +667,10 @@
         try {
             // 수수료 계산 (0.25%)
             Integer commission = (int) Math.round(price * quantity * 0.0025);
-            
+
             Optional<StockHolding> existingHolding = stockHoldingRepository
                 .findByAccountIdAndStockCode(account.getAccountId(), stock.getCode());
-            
+
             if (existingHolding.isPresent()) {
                 // 기존 보유 주식에 추가 매수
                 StockHolding holding = existingHolding.get();
@@ -701,16 +693,16 @@
                 stockHoldingRepository.save(newHolding);
                 log.debug("신규 주식 보유 생성: {} {}주", stock.getCode(), quantity);
             }
-            
-        } catch (Exception e) {
-            log.error("매수 후 StockHolding 업데이트 실패: account={}, stock={}, quantity={}", 
+
+        } catch (Exception e) {
+            log.error("매수 후 StockHolding 업데이트 실패: account={}, stock={}, quantity={}",
                 account.getAccountId(), stock.getCode(), quantity, e);
         }
     }
-    
+
     /**
      * 매도 후 StockHolding 업데이트
-     * 
+     *
      * @param account 계좌 정보
      * @param stock 주식 정보
      * @param quantity 매도 수량
@@ -720,22 +712,22 @@
         try {
             Optional<StockHolding> holdingOpt = stockHoldingRepository
                 .findByAccountIdAndStockCode(account.getAccountId(), stock.getCode());
-            
+
             if (holdingOpt.isEmpty()) {
-                log.warn("매도할 주식이 보유 목록에 없음: account={}, stock={}", 
+                log.warn("매도할 주식이 보유 목록에 없음: account={}, stock={}",
                     account.getAccountId(), stock.getCode());
                 return;
             }
-            
+
             StockHolding holding = holdingOpt.get();
-            
+
             // 수수료 계산 (0.25%)
             Integer commission = (int) Math.round(price * quantity * 0.0025);
-            
+
             // 매도 처리
             holding.sellStock(quantity, price, commission);
             holding.updateCurrentValue(stock.getClosePrice());
-            
+
             if (holding.getQuantity() <= 0) {
                 // 전량 매도 시 보유 기록 삭제
                 stockHoldingRepository.delete(holding);
@@ -744,9 +736,9 @@
                 stockHoldingRepository.save(holding);
                 log.debug("일부 매도 완료: {}주 매도, 잔여 {}주", quantity, holding.getQuantity());
             }
-            
-        } catch (Exception e) {
-            log.error("매도 후 StockHolding 업데이트 실패: account={}, stock={}, quantity={}", 
+
+        } catch (Exception e) {
+            log.error("매도 후 StockHolding 업데이트 실패: account={}, stock={}, quantity={}",
                 account.getAccountId(), stock.getCode(), quantity, e);
         }
     }

--- conflicted
+++ resolved
@@ -28,7 +28,6 @@
 public class AccountService {
 
     private final AccountRepository accountRepository;
-    private final MockTradeRepository mockTradeRepository;
     
     private static final Integer MOCK_TRADING_INITIAL_BALANCE = 1000000; // 100만원
     private static final Integer HISTORICAL_CHALLENGE_INITIAL_BALANCE = 10000000; // 천만원
@@ -96,7 +95,6 @@
         
         return accountRepository.save(historicalAccount);
     }
-<<<<<<< HEAD
 
     /**
      * 사용자 ID로 전체 거래 내역 조회 (모의투자 계좌만)
@@ -104,7 +102,7 @@
      */
     public List<TransactionHistoryResponse> getTransactionHistoryByUserId(Long userId) {
         List<MockTrade> trades = mockTradeRepository.findAllTransactionsByUserId(userId);
-        
+
         return trades.stream()
                 .map(this::convertToTransactionHistoryResponse)
                 .collect(Collectors.toList());
@@ -116,7 +114,7 @@
      */
     public List<TransactionHistoryResponse> getTransactionHistoryByUserIdAndStockCode(Long userId, String stockCode) {
         List<MockTrade> trades = mockTradeRepository.findTransactionsByUserIdAndStockCode(userId, stockCode);
-        
+
         return trades.stream()
                 .map(this::convertToTransactionHistoryResponse)
                 .collect(Collectors.toList());
@@ -137,8 +135,8 @@
                 .tradeAt(trade.getTradeAt())
                 .isQuiz(trade.getIsQuiz())
                 .build();
-=======
-    
+    }
+
     /**
      * 퀴즈 보너스 투자금을 사용자의 모의투자 계좌에 추가
      */
@@ -146,12 +144,11 @@
     public void addQuizBonus(Long userId, Integer bonusAmount) {
         Account mockTradingAccount = accountRepository.findByUserIdAndType(userId, MOCK_TRADING_TYPE)
                 .orElseThrow(() -> new ResponseStatusException(NOT_FOUND, "모의투자 계좌를 찾을 수 없습니다. userId=" + userId));
-        
+
         // 잔액과 총 자산에 보너스 추가
         mockTradingAccount.setBalance(mockTradingAccount.getBalance() + bonusAmount);
         mockTradingAccount.setTotalAsset(mockTradingAccount.getTotalAsset() + bonusAmount);
-        
+
         accountRepository.save(mockTradingAccount);
->>>>>>> 177440f4
     }
 }
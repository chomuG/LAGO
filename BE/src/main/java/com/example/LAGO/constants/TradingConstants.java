--- conflicted
+++ resolved
@@ -249,14 +249,11 @@
      */
     public static final Integer ACCOUNT_TYPE_HISTORICAL_CHALLENGE = 1;
     
-<<<<<<< HEAD
-=======
     /**
      * AI 봇 계좌 타입 (정수값)
      */
     public static final Integer ACCOUNT_TYPE_AI_BOT = 2;
     
->>>>>>> 76828c94
     // ===== 계좌 타입 상수 (레거시 String - 호환성 유지) =====
     /**
      * 현시점 계좌 타입 (레거시)

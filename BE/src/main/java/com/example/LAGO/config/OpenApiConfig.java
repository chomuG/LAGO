--- conflicted
+++ resolved
@@ -59,84 +59,6 @@
                         .description("JWT Bearer Token Authentication"));
     }
 
-<<<<<<< HEAD
-    // 그룹 기능을 비활성화하여 모든 API를 한 번에 표시
-    // GroupedOpenApi Bean들을 주석처리하면 기본적으로 모든 API가 한 화면에 표시됩니다
-    
-    /*
-    @Bean
-    public GroupedOpenApi authApi() {
-        return GroupedOpenApi.builder()
-                .group("01-auth")
-                .displayName("인증/회원관리")
-                .pathsToMatch("/api/auth/**")
-                .build();
-    }
-
-    @Bean
-    public GroupedOpenApi stockApi() {
-        return GroupedOpenApi.builder()
-                .group("02-stocks")
-                .displayName("주식/거래")
-                .pathsToMatch("/api/stocks/**")
-                .build();
-    }
-
-    @Bean
-    public GroupedOpenApi accountApi() {
-        return GroupedOpenApi.builder()
-                .group("03-accounts")
-                .displayName("계좌관리")
-                .pathsToMatch("/api/accounts/**")
-                .build();
-    }
-
-    @Bean
-    public GroupedOpenApi aiBotApi() {
-        return GroupedOpenApi.builder()
-                .group("04-ai-bots")
-                .displayName("AI 매매봇")
-                .pathsToMatch("/api/ai-bots/**")
-                .build();
-    }
-
-    @Bean
-    public GroupedOpenApi studyApi() {
-        return GroupedOpenApi.builder()
-                .group("05-study")
-                .displayName("차트학습/퀴즈")
-                .pathsToMatch("/api/study/**")
-                .build();
-    }
-
-    @Bean
-    public GroupedOpenApi newsApi() {
-        return GroupedOpenApi.builder()
-                .group("06-news")
-                .displayName("뉴스/공지")
-                .pathsToMatch("/api/news/**")
-                .build();
-    }
-
-    @Bean
-    public GroupedOpenApi userApi() {
-        return GroupedOpenApi.builder()
-                .group("07-users")
-                .displayName("마이페이지")
-                .pathsToMatch("/api/users/**")
-                .build();
-    }
-
-    @Bean
-    public GroupedOpenApi adminApi() {
-        return GroupedOpenApi.builder()
-                .group("08-admin")
-                .displayName("관리자/기타")
-                .pathsToMatch("/api/admin/**", "/api/frames/**", "/api/recaps/**")
-                .build();
-    }
-    */
-=======
     @Bean
     public GroupedOpenApi authApi() {
         return GroupedOpenApi.builder()
@@ -151,5 +73,4 @@
     @Bean public GroupedOpenApi newsApi()    { return GroupedOpenApi.builder().group("06-news").displayName("뉴스/공지").pathsToMatch("/api/news/**").build(); }
     @Bean public GroupedOpenApi userApi()    { return GroupedOpenApi.builder().group("07-users").displayName("마이페이지").pathsToMatch("/api/users/**").build(); }
     @Bean public GroupedOpenApi adminApi()   { return GroupedOpenApi.builder().group("08-admin").displayName("관리자/기타").pathsToMatch("/api/admin/**", "/api/frames/**", "/api/recaps/**").build(); }
->>>>>>> 69839ad1
 }
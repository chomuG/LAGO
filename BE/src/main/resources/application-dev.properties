# =================================================================
# ê°ë° íê²½ ì ì© ì¤ì  (Profile: dev)
# ì§ì¹¨ì ëªì¸: íê²½ë³ì/ìí¬ë¦¿ ë¶ë¦¬, íì¤í¸/ì´ì íê²½ ë¶ë¦¬
# =================================================================

# ìë² í¬í¸ ì¤ì  (ê°ë°ì©)
server.port=9000

<<<<<<< HEAD
# JPA/Hibernate ì¤ì  (ê°ë°ì©)
spring.jpa.hibernate.ddl-auto=none
=======

# JPA/Hibernate 설정 (개발용)

spring.jpa.hibernate.ddl-auto=none

>>>>>>> a0306f46
spring.jpa.show-sql=true
spring.jpa.properties.hibernate.format_sql=true
spring.jpa.database-platform=org.hibernate.dialect.PostgreSQLDialect

# ===============================
# DB Connection Pool Setting
# ===============================
# To prevent "FATAL: sorry, too many clients already" errors, explicitly set the max pool size.
spring.datasource.hikari.maximum-pool-size=5

# Redis ì¤ì  (ê°ë°ì© - ìì¼ë©´ ë¹íì±í)
# Redis íê²½ë³ì ë§¤í ë° ê¸°ë³¸ê°
# Redis (Spring Boot 3.x íì¤ í¤)
spring.data.redis.host=${SPRING_REDIS_HOST:redis}
spring.data.redis.port=${SPRING_REDIS_PORT:6379}
spring.data.redis.timeout=3s
spring.data.redis.repositories.enabled=false

# ì± ì»¤ì¤í ì¤í¸ë¦¼ ì¤ì (ì ì§)
spring.redis.stream.key=${REDIS_STREAM_KEY:orders-stream}
spring.redis.stream.read-timeout=1000
spring.redis.stream.batch-size=10

# íì ì ì»¨ìë¨¸ ê·¸ë£¹/ì´ë¦ (ë¤ê° ì°ë ì»¤ì¤í í¤ë©´ ì ì§)
redis.stream.consumer-group=${REDIS_STREAM_CONSUMER_GROUP:lago_group}
redis.stream.consumer-name=${REDIS_STREAM_CONSUMER_NAME:lago_consumer}

# ë¡ê¹ ì¤ì  (ìì¸ ëë²ê¹)
logging.level.com.example.LAGO=DEBUG
logging.level.org.hibernate.SQL=DEBUG
logging.level.org.hibernate.type.descriptor.sql.BasicBinder=TRACE
logging.level.org.springframework.web=DEBUG

# Spring Security ë¹íì±í (ê°ë°ì©)
spring.autoconfigure.exclude=org.springframework.boot.autoconfigure.security.servlet.SecurityAutoConfiguration

# Swagger UI ì¤ì 
springdoc.swagger-ui.path=/swagger-ui.html
springdoc.api-docs.path=/api-docs
springdoc.swagger-ui.enabled=true

# FinBERT ê°ì  ë¶ì ìë² ì¤ì  (ê°ë°ì©)
finbert.server.host=http://localhost:5000
finbert.server.analyze-endpoint=/analyze
finbert.server.health-endpoint=/health
finbert.client.timeout=10000

# ê°ë°ì© Mock ë°ì´í° ì¤ì 
app.mock.enable-sample-data=true
app.mock.ai-bot-count=4

# Virtual Thread ì¤ì  (Java 21)
spring.threads.virtual.enabled=true

# ìºì ì¤ì  (ê°ë°ì© - ê°ë¨í ì¤ì )
spring.cache.type=simple

management.endpoints.web.exposure.include=health,info
management.endpoint.health.show-details=always

# ììì¡°ì¹_ì¤ì¼ì¤ë¬ ëê¸°(ê°ë°ë§)
spring.task.scheduling.enabled=false<|MERGE_RESOLUTION|>--- conflicted
+++ resolved
@@ -1,21 +1,13 @@
 # =================================================================
-# ê°ë° íê²½ ì ì© ì¤ì  (Profile: dev)
-# ì§ì¹¨ì ëªì¸: íê²½ë³ì/ìí¬ë¦¿ ë¶ë¦¬, íì¤í¸/ì´ì íê²½ ë¶ë¦¬
+# 개발 환경 전용 설정 (Profile: dev)
+# 지침서 명세: 환경변수/시크릿 분리, 테스트/운영 환경 분리
 # =================================================================
 
-# ìë² í¬í¸ ì¤ì  (ê°ë°ì©)
+# 서버 포트 설정 (개발용)
 server.port=9000
 
-<<<<<<< HEAD
-# JPA/Hibernate ì¤ì  (ê°ë°ì©)
+# JPA/Hibernate 설정 (개발용)
 spring.jpa.hibernate.ddl-auto=none
-=======
-
-# JPA/Hibernate 설정 (개발용)
-
-spring.jpa.hibernate.ddl-auto=none
-
->>>>>>> a0306f46
 spring.jpa.show-sql=true
 spring.jpa.properties.hibernate.format_sql=true
 spring.jpa.database-platform=org.hibernate.dialect.PostgreSQLDialect
@@ -26,55 +18,55 @@
 # To prevent "FATAL: sorry, too many clients already" errors, explicitly set the max pool size.
 spring.datasource.hikari.maximum-pool-size=5
 
-# Redis ì¤ì  (ê°ë°ì© - ìì¼ë©´ ë¹íì±í)
-# Redis íê²½ë³ì ë§¤í ë° ê¸°ë³¸ê°
-# Redis (Spring Boot 3.x íì¤ í¤)
+# Redis 설정 (개발용 - 없으면 비활성화)
+# Redis 환경변수 매핑 및 기본값
+# Redis (Spring Boot 3.x 표준 키)
 spring.data.redis.host=${SPRING_REDIS_HOST:redis}
 spring.data.redis.port=${SPRING_REDIS_PORT:6379}
 spring.data.redis.timeout=3s
 spring.data.redis.repositories.enabled=false
 
-# ì± ì»¤ì¤í ì¤í¸ë¦¼ ì¤ì (ì ì§)
+# 앱 커스텀 스트림 설정 (유지)
 spring.redis.stream.key=${REDIS_STREAM_KEY:orders-stream}
 spring.redis.stream.read-timeout=1000
 spring.redis.stream.batch-size=10
 
-# íì ì ì»¨ìë¨¸ ê·¸ë£¹/ì´ë¦ (ë¤ê° ì°ë ì»¤ì¤í í¤ë©´ ì ì§)
+# 현재 이 컨슈머 그룹/이름 (다가 쓰던 커스텀 키면 유지)
 redis.stream.consumer-group=${REDIS_STREAM_CONSUMER_GROUP:lago_group}
 redis.stream.consumer-name=${REDIS_STREAM_CONSUMER_NAME:lago_consumer}
 
-# ë¡ê¹ ì¤ì  (ìì¸ ëë²ê¹)
+# 로깅 설정 (상세 디버깅)
 logging.level.com.example.LAGO=DEBUG
 logging.level.org.hibernate.SQL=DEBUG
 logging.level.org.hibernate.type.descriptor.sql.BasicBinder=TRACE
 logging.level.org.springframework.web=DEBUG
 
-# Spring Security ë¹íì±í (ê°ë°ì©)
+# Spring Security 비활성화 (개발용)
 spring.autoconfigure.exclude=org.springframework.boot.autoconfigure.security.servlet.SecurityAutoConfiguration
 
-# Swagger UI ì¤ì 
+# Swagger UI 설정
 springdoc.swagger-ui.path=/swagger-ui.html
 springdoc.api-docs.path=/api-docs
 springdoc.swagger-ui.enabled=true
 
-# FinBERT ê°ì  ë¶ì ìë² ì¤ì  (ê°ë°ì©)
+# FinBERT 감정 분석 서버 설정 (개발용)
 finbert.server.host=http://localhost:5000
 finbert.server.analyze-endpoint=/analyze
 finbert.server.health-endpoint=/health
 finbert.client.timeout=10000
 
-# ê°ë°ì© Mock ë°ì´í° ì¤ì 
+# 개발용 Mock 데이터 설정
 app.mock.enable-sample-data=true
 app.mock.ai-bot-count=4
 
-# Virtual Thread ì¤ì  (Java 21)
+# Virtual Thread 설정 (Java 21)
 spring.threads.virtual.enabled=true
 
-# ìºì ì¤ì  (ê°ë°ì© - ê°ë¨í ì¤ì )
+# 캐싱 설정 (개발용 - 간단한 설정)
 spring.cache.type=simple
 
 management.endpoints.web.exposure.include=health,info
 management.endpoint.health.show-details=always
 
-# ììì¡°ì¹_ì¤ì¼ì¤ë¬ ëê¸°(ê°ë°ë§)
+# 임시조치_스케줄러 대기(개발만)
 spring.task.scheduling.enabled=false
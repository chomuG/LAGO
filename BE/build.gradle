--- conflicted
+++ resolved
@@ -1,11 +1,17 @@
+// =================================================================
+// LAGO Spring Boot Build Configuration (2025-08-08)
+// Java 21, Spring Boot 3.5.4, PostgreSQL, Redis, Swagger
+// =================================================================
+
 plugins {
 	id 'java'
+	id 'application'
 	id 'org.springframework.boot' version '3.5.4'
 	id 'io.spring.dependency-management' version '1.1.7'
 }
 
 group = 'com.example'
-version = '0.0.1-SNAPSHOT'
+version = '1.0.0-SNAPSHOT'
 
 java {
 	toolchain {
@@ -24,11 +30,10 @@
 }
 
 dependencies {
+	// Core
 	implementation 'org.springframework.boot:spring-boot-starter-data-jpa'
 	implementation 'org.springframework.boot:spring-boot-starter-data-redis'
 	implementation 'org.springframework.boot:spring-boot-starter-web'
-<<<<<<< HEAD
-=======
 	implementation 'org.springframework.boot:spring-boot-starter-websocket'
 	implementation 'org.springframework.boot:spring-boot-starter-validation'
 
@@ -51,17 +56,97 @@
 	runtimeOnly 'org.postgresql:postgresql'
 
 	// Lombok
->>>>>>> cfc5c529
 	compileOnly 'org.projectlombok:lombok'
+	annotationProcessor 'org.projectlombok:lombok'
+	annotationProcessor 'org.springframework.boot:spring-boot-configuration-processor'
+
+	// Dev tools
 	developmentOnly 'org.springframework.boot:spring-boot-devtools'
+
+	// Test
+	testImplementation 'org.springframework.boot:spring-boot-starter-test'
+	testImplementation 'org.springframework.boot:spring-boot-testcontainers'
+	testImplementation 'org.testcontainers:junit-jupiter'
+	testImplementation 'org.testcontainers:postgresql'
+	testRuntimeOnly 'org.junit.platform:junit-platform-launcher'
+	testRuntimeOnly 'com.h2database:h2'
 	runtimeOnly 'com.h2database:h2'
-	runtimeOnly 'com.mysql:mysql-connector-j'
-	annotationProcessor 'org.springframework.boot:spring-boot-configuration-processor'
-	annotationProcessor 'org.projectlombok:lombok'
-	testImplementation 'org.springframework.boot:spring-boot-starter-test'
-	testRuntimeOnly 'org.junit.platform:junit-platform-launcher'
 }
 
+// =================================================================
+// Test Configuration
+// =================================================================
 tasks.named('test') {
 	useJUnitPlatform()
+
+	// 테스트 시 H2 데이터베이스 사용 (시스템 프로퍼티로 설정)
+	systemProperty 'spring.datasource.url', 'jdbc:h2:mem:testdb'
+	systemProperty 'spring.datasource.username', 'sa'
+	systemProperty 'spring.datasource.password', ''
+	systemProperty 'spring.datasource.driver-class-name', 'org.h2.Driver'
+	systemProperty 'spring.jpa.hibernate.ddl-auto', 'create-drop'
+	systemProperty 'spring.jpa.database-platform', 'org.hibernate.dialect.H2Dialect'
+	systemProperty 'spring.h2.console.enabled', 'true'
+}
+
+// =================================================================
+// Application Configuration
+// =================================================================
+application {
+	mainClass = 'com.example.LAGO.LagoApplication'
+}
+
+// =================================================================
+// bootRun Task (개발 실행용)
+// =================================================================
+bootRun {
+	mainClass = 'com.example.LAGO.LagoApplication'
+
+	// .env 파일에서 환경변수 로드
+	doFirst {
+		def envFile = file('../.env')
+		if (envFile.exists()) {
+			println "Loading environment variables from .env file..."
+			envFile.readLines().each { line ->
+				if (line && !line.startsWith('#') && line.contains('=')) {
+					def parts = line.split('=', 2)
+					if (parts.length == 2) {
+						def key = parts[0].trim()
+						def value = parts[1].trim()
+						systemProperty(key, value)
+						println "Set ${key}=${value}"
+					}
+				}
+			}
+		} else {
+			println "No .env file found, using default settings"
+		}
+	}
+
+	// 개발환경 프로파일 강제 설정
+	systemProperty 'spring.profiles.active', 'dev'
+	systemProperty 'spring.config.location', 'classpath:application.properties,classpath:application-dev.properties'
+}
+
+// =================================================================
+// JAR Build Configuration
+// =================================================================
+jar {
+	enabled = false  // plain jar 생성 비활성화
+}
+
+bootJar {
+	archiveFileName = 'lago-backend.jar'
+
+	// JAR 실행 시 환경 정보 포함
+	manifest {
+		attributes(
+				'Implementation-Title': project.name,
+				'Implementation-Version': project.version,
+				'Built-By': System.getProperty('user.name'),
+				'Build-Timestamp': new Date(),
+				'Created-By': "Gradle ${gradle.gradleVersion}",
+				'Build-Jdk': "${System.getProperty('java.version')} (${System.getProperty('java.vendor')} ${System.getProperty('java.vm.version')})"
+		)
+	}
 }
HELP.md
.gradle
build/
!gradle/wrapper/gradle-wrapper.jar
!**/src/main/**/build/
!**/src/test/**/build/

### STS ###
.apt_generated
.classpath
.factorypath
.project
.settings
.springBeans
.sts4-cache
bin/
!**/src/main/**/bin/
!**/src/test/**/bin/

### IntelliJ IDEA ###
.idea
*.iws
*.iml
*.ipr
out/
!**/src/main/**/out/
!**/src/test/**/out/

### NetBeans ###
/nbproject/private/
/nbbuild/
/dist/
/nbdist/
/.nb-gradle/

### VS Code ###
.vscode/
<<<<<<< HEAD

# Archives
*.zip
*.tar
*.tar.gz
*.tgz
=======
.env
.env.*
>>>>>>> 4a20ceb2
<|MERGE_RESOLUTION|>--- conflicted
+++ resolved
@@ -35,14 +35,12 @@
 
 ### VS Code ###
 .vscode/
-<<<<<<< HEAD
+
+.env
+.env.*
 
 # Archives
 *.zip
 *.tar
 *.tar.gz
-*.tgz
-=======
-.env
-.env.*
->>>>>>> 4a20ceb2
+*.tgz
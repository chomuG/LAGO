<<<<<<< HEAD
# Java/Spring Boot 빌드 파일
/build/
/BE/build/
/BE/out/
/*.jar
*.iml
*.class
*.log

# Gradle
.gradle/
/BE/.gradle/
!gradle/wrapper/gradle-wrapper.jar

# IDE
.idea/
*.iws
*.ipr
*.bak
*.swp
*.swo
*.DS_Store

# OS/에디터 불필요 파일
Thumbs.db
.DS_Store
.vscode/
*~

# 환경변수/시크릿
.env
.env.*

# Docker/DB/Redis 볼륨(실제 데이터)
/dbdata/
/redisdata/

# 기타 임시/캐시
*.tmp
*.temp
*.cache

# node, frontend 등 추가시
node_modules/

# 기타 팀/실무 환경에 따라 필요시 추가

=======
# Java/Spring Boot 빌드 파일
/build/
/BE/build/
/BE/out/
*.iml
*.class
*.log
HELP.md

# Gradle
.gradle/
BE/.gradle/
!gradle/wrapper/gradle-wrapper.jar

# STS
.apt_generated
.classpath
.factorypath
.project
.settings
.springBeans
.sts4-cache
bin/
!**/src/main/**/bin/
!**/src/test/**/bin/

# IntelliJ IDEA
.idea/
*.iws
*.ipr
out/
!**/src/main/**/out/
!**/src/test/**/out/

# NetBeans
/nbproject/private/
/nbbuild/
/dist/
/nbdist/
/.nb-gradle/

# VS Code
.vscode/

# OS/에디터 불필요 파일
Thumbs.db
.DS_Store
*.bak
*.swp
*.swo
*~

# 환경변수/시크릿
.env
.env.*

# Docker/DB/Redis 볼륨(실제 데이터)
dbdata/
redisdata/
BE/dbdata/
BE/redisdata/

# 기타 임시/캐시
*.tmp
*.temp
*.cache

# node, frontend 등 추가시
node_modules/
>>>>>>> 264bacd3
<|MERGE_RESOLUTION|>--- conflicted
+++ resolved
@@ -1,36 +1,5 @@
-<<<<<<< HEAD
-# Java/Spring Boot 빌드 파일
-/build/
-/BE/build/
-/BE/out/
-/*.jar
-*.iml
-*.class
-*.log
-
-# Gradle
-.gradle/
-/BE/.gradle/
-!gradle/wrapper/gradle-wrapper.jar
-
 # IDE
-.idea/
-*.iws
-*.ipr
-*.bak
-*.swp
-*.swo
 *.DS_Store
-
-# OS/에디터 불필요 파일
-Thumbs.db
-.DS_Store
-.vscode/
-*~
-
-# 환경변수/시크릿
-.env
-.env.*
 
 # Docker/DB/Redis 볼륨(실제 데이터)
 /dbdata/
@@ -46,7 +15,6 @@
 
 # 기타 팀/실무 환경에 따라 필요시 추가
 
-=======
 # Java/Spring Boot 빌드 파일
 /build/
 /BE/build/
@@ -93,7 +61,6 @@
 
 # OS/에디터 불필요 파일
 Thumbs.db
-.DS_Store
 *.bak
 *.swp
 *.swo
@@ -115,5 +82,4 @@
 *.cache
 
 # node, frontend 등 추가시
-node_modules/
->>>>>>> 264bacd3
+node_modules/
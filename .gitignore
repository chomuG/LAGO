# IDE
*.DS_Store

# Docker/DB/Redis 볼륨(실제 데이터)
/dbdata/
/redisdata/
dbdata/
redisdata/
BE/dbdata/
BE/redisdata/

# 기타 임시/캐시
*.tmp
*.temp
*.cache

# node, frontend 등 추가시
node_modules/

# Java/Spring Boot 빌드 파일
/build/
/BE/build/
/BE/out/
*.iml
*.class
*.log
HELP.md

# Gradle
.gradle/
BE/.gradle/
!gradle/wrapper/gradle-wrapper.jar

# STS
.apt_generated
.classpath
.factorypath
.project
.settings
.springBeans
.sts4-cache
bin/
!**/src/main/**/bin/
!**/src/test/**/bin/

# IntelliJ IDEA
.idea/
*.iws
*.ipr
out/
!**/src/main/**/out/
!**/src/test/**/out/

# NetBeans
/nbproject/private/
/nbbuild/
/dist/
/nbdist/
/.nb-gradle/

# VS Code
.vscode/

# OS/에디터 불필요 파일
Thumbs.db
*.bak
*.swp
*.swo
*~

# 환경변수/시크릿
.env
.env.*

# Archives
*.zip
*.tar
*.tar.gz
*.tgz

# Gemini
.gemini/

<<<<<<< HEAD
# Android
android/
=======
# properties
.properties
>>>>>>> f62f2ee5
<|MERGE_RESOLUTION|>--- conflicted
+++ resolved
@@ -81,10 +81,5 @@
 # Gemini
 .gemini/
 
-<<<<<<< HEAD
-# Android
-android/
-=======
 # properties
-.properties
->>>>>>> f62f2ee5
+.properties
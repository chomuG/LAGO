
services:
<<<<<<< HEAD
  db:
    image: mysql:8.0.43
    container_name: mysqldb
=======
  jenkins:
    build: .
    container_name: jenkins
    restart: unless-stopped
    ports:
      - "8080:8080"
      - "50000:50000"
    volumes:
      - jenkins_home:/var/jenkins_home
      - /var/run/docker.sock:/var/run/docker.sock
    group_add:
      - "${DOCKER_GID:-999}"  # Docker 그룹 ID
    environment:
      - JAVA_OPTS=-Djenkins.install.runSetupWizard=true

  timescaledb:
    image: timescale/timescaledb-ha:pg14-latest
    container_name: timescaledb
>>>>>>> c90f759f
    environment:
      - POSTGRES_DB=${POSTGRES_DB}
      - POSTGRES_USER=${POSTGRES_USER}
      - POSTGRES_PASSWORD=${POSTGRES_PASSWORD}
    ports:
      - "5432:5432"
    volumes:
      - timescale_data:/var/lib/postgresql/data
    restart: unless-stopped

  redis:
    image: redis:7.2
    container_name: redis
    ports:
      - "6379:6379"
    volumes:
      - ./redisdata:/data
    restart: unless-stopped

  backend:
    build:
      context: ./BE
      dockerfile: Dockerfile
    container_name: spring-backend
    ports:
      - "8081:8080"  # EC2에서는 8081 포트로 접근 (Jenkins는 8080 사용)
    env_file:
      - .env
    environment:
      - SPRING_PROFILES_ACTIVE=${SPRING_PROFILES_ACTIVE}
      - SPRING_DATASOURCE_URL=${SPRING_DATASOURCE_URL}
      - SPRING_DATASOURCE_USERNAME=${POSTGRES_USER}
      - SPRING_DATASOURCE_PASSWORD=${POSTGRES_PASSWORD}
      - SPRING_REDIS_HOST=redis
      - SPRING_REDIS_PORT=6379
    depends_on:
      - timescaledb
      - redis
<<<<<<< HEAD
    restart: unless-stopped

=======
    restart: unless-stopped

volumes:
  jenkins_home:
  timescale_data:

>>>>>>> c90f759f
<|MERGE_RESOLUTION|>--- conflicted
+++ resolved
@@ -1,75 +1,64 @@
-
-services:
-<<<<<<< HEAD
-  db:
-    image: mysql:8.0.43
-    container_name: mysqldb
-=======
-  jenkins:
-    build: .
-    container_name: jenkins
-    restart: unless-stopped
-    ports:
-      - "8080:8080"
-      - "50000:50000"
-    volumes:
-      - jenkins_home:/var/jenkins_home
-      - /var/run/docker.sock:/var/run/docker.sock
-    group_add:
-      - "${DOCKER_GID:-999}"  # Docker 그룹 ID
-    environment:
-      - JAVA_OPTS=-Djenkins.install.runSetupWizard=true
-
-  timescaledb:
-    image: timescale/timescaledb-ha:pg14-latest
-    container_name: timescaledb
->>>>>>> c90f759f
-    environment:
-      - POSTGRES_DB=${POSTGRES_DB}
-      - POSTGRES_USER=${POSTGRES_USER}
-      - POSTGRES_PASSWORD=${POSTGRES_PASSWORD}
-    ports:
-      - "5432:5432"
-    volumes:
-      - timescale_data:/var/lib/postgresql/data
-    restart: unless-stopped
-
-  redis:
-    image: redis:7.2
-    container_name: redis
-    ports:
-      - "6379:6379"
-    volumes:
-      - ./redisdata:/data
-    restart: unless-stopped
-
-  backend:
-    build:
-      context: ./BE
-      dockerfile: Dockerfile
-    container_name: spring-backend
-    ports:
-      - "8081:8080"  # EC2에서는 8081 포트로 접근 (Jenkins는 8080 사용)
-    env_file:
-      - .env
-    environment:
-      - SPRING_PROFILES_ACTIVE=${SPRING_PROFILES_ACTIVE}
-      - SPRING_DATASOURCE_URL=${SPRING_DATASOURCE_URL}
-      - SPRING_DATASOURCE_USERNAME=${POSTGRES_USER}
-      - SPRING_DATASOURCE_PASSWORD=${POSTGRES_PASSWORD}
-      - SPRING_REDIS_HOST=redis
-      - SPRING_REDIS_PORT=6379
-    depends_on:
-      - timescaledb
-      - redis
-<<<<<<< HEAD
-    restart: unless-stopped
-
-=======
-    restart: unless-stopped
-
-volumes:
-  jenkins_home:
-  timescale_data:
-
->>>>>>> c90f759f
+services:
+  jenkins:
+    build: .
+    container_name: jenkins
+    restart: unless-stopped
+    ports:
+      - "8080:8080"
+      - "50000:50000"
+    volumes:
+      - jenkins_home:/var/jenkins_home
+      - /var/run/docker.sock:/var/run/docker.sock
+    group_add:
+      - "${DOCKER_GID:-999}"  # Docker 그룹 ID
+    environment:
+      - JAVA_OPTS=-Djenkins.install.runSetupWizard=true
+
+  timescaledb:
+    image: timescale/timescaledb-ha:pg14-latest
+    container_name: timescaledb
+    environment:
+      - POSTGRES_DB=${POSTGRES_DB}
+      - POSTGRES_USER=${POSTGRES_USER}
+      - POSTGRES_PASSWORD=${POSTGRES_PASSWORD}
+    ports:
+      - "5432:5432"
+    volumes:
+      - timescale_data:/var/lib/postgresql/data
+    restart: unless-stopped
+
+  redis:
+    image: redis:7.2
+    container_name: redis
+    ports:
+      - "6379:6379"
+    volumes:
+      - ./redisdata:/data
+    restart: unless-stopped
+
+  backend:
+    build:
+      context: ./BE
+      dockerfile: Dockerfile
+    container_name: spring-backend
+    ports:
+      - "8081:8080"  # EC2에서는 8081 포트로 접근 (Jenkins는 8080 사용)
+    env_file:
+      - .env
+    environment:
+      - SPRING_PROFILES_ACTIVE=${SPRING_PROFILES_ACTIVE}
+      - SPRING_DATASOURCE_URL=${SPRING_DATASOURCE_URL}
+      - SPRING_DATASOURCE_USERNAME=${POSTGRES_USER}
+      - SPRING_DATASOURCE_PASSWORD=${POSTGRES_PASSWORD}
+      - SPRING_REDIS_HOST=redis
+      - SPRING_REDIS_PORT=6379
+    depends_on:
+      - timescaledb
+      - redis
+    restart: unless-stopped
+
+volumes:
+  jenkins_home:
+  timescale_data:
+
+ 
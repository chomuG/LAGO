{
  "permissions": {
    "allow": [
      "Bash(./gradlew:*)",
      "Bash(grep:*)",
      "Bash(.gradlew assembleDebug)",
      "Bash(git add:*)",
      "Bash(git commit:*)",
      "Bash(git push:*)",
      "Bash(find:*)",
      "Bash(rm app/src/main/res/drawable/blank_heart.png app/src/main/res/drawable/pink_heart.png)",
      "Bash(git restore:*)",
<<<<<<< HEAD
      "Bash(mkdir:*)",
      "Bash(copy:*)",
      "Bash(cp:*)",
      "Bash(mv:*)",
      "Bash(rm:*)"
=======
      "Bash(gradlew.bat :app:compileDebugKotlin:*)"
>>>>>>> 2c8adc3d
    ],
    "deny": []
  }
}<|MERGE_RESOLUTION|>--- conflicted
+++ resolved
@@ -10,15 +10,12 @@
       "Bash(find:*)",
       "Bash(rm app/src/main/res/drawable/blank_heart.png app/src/main/res/drawable/pink_heart.png)",
       "Bash(git restore:*)",
-<<<<<<< HEAD
       "Bash(mkdir:*)",
       "Bash(copy:*)",
       "Bash(cp:*)",
       "Bash(mv:*)",
-      "Bash(rm:*)"
-=======
+      "Bash(rm:*)",
       "Bash(gradlew.bat :app:compileDebugKotlin:*)"
->>>>>>> 2c8adc3d
     ],
     "deny": []
   }

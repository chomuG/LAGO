--- conflicted
+++ resolved
@@ -4,17 +4,18 @@
     <selectionStates>
       <SelectionState runConfigName="app">
         <option name="selectionMode" value="DROPDOWN" />
-<<<<<<< HEAD
         <DropdownSelection timestamp="2025-08-06T08:21:46.280809700Z">
           <Target type="DEFAULT_BOOT">
             <handle>
               <DeviceId pluginId="PhysicalDevice" identifier="serial=R3CX90DBAAX" />
-=======
+            </handle>
+          </Target>
+        </DropdownSelection>
+        <DialogSelection />
         <DropdownSelection timestamp="2025-08-05T08:48:31.446802500Z">
           <Target type="DEFAULT_BOOT">
             <handle>
               <DeviceId pluginId="PhysicalDevice" identifier="serial=R3CY20B2R4V" />
->>>>>>> 35081b3f
             </handle>
           </Target>
         </DropdownSelection>

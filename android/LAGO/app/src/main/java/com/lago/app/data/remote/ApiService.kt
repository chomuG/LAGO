package com.lago.app.data.remote

<<<<<<< HEAD
import com.lago.app.data.remote.dto.TransactionDto
=======
import com.lago.app.data.remote.dto.UserCurrentStatusDto
import com.lago.app.data.remote.dto.RankingDto
>>>>>>> 0b7fd1f8
import retrofit2.http.*

interface ApiService {
    
    @POST("auth/login")
    suspend fun login(@Body request: LoginRequest): AuthResponse
    
    @GET("users/{userId}")
    suspend fun getUserProfile(@Path("userId") userId: String): UserResponse
    
    @PUT("users/{userId}")
    suspend fun updateUserProfile(
        @Path("userId") userId: String,
        @Body request: UpdateUserRequest
    ): UserResponse
    
    @POST("auth/logout")
    suspend fun logout(): Unit
    
<<<<<<< HEAD
    @GET("api/accounts/{userId}/transactions")
    suspend fun getTransactions(@Path("userId") userId: Long): List<TransactionDto>
=======
    @GET("api/users/{userId}/current-status")
    suspend fun getUserCurrentStatus(@Path("userId") userId: Int): UserCurrentStatusDto
    
    @GET("api/ranking")
    suspend fun getRanking(): List<RankingDto>
>>>>>>> 0b7fd1f8
}<|MERGE_RESOLUTION|>--- conflicted
+++ resolved
@@ -1,11 +1,8 @@
 package com.lago.app.data.remote
 
-<<<<<<< HEAD
 import com.lago.app.data.remote.dto.TransactionDto
-=======
 import com.lago.app.data.remote.dto.UserCurrentStatusDto
 import com.lago.app.data.remote.dto.RankingDto
->>>>>>> 0b7fd1f8
 import retrofit2.http.*
 
 interface ApiService {
@@ -24,15 +21,13 @@
     
     @POST("auth/logout")
     suspend fun logout(): Unit
-    
-<<<<<<< HEAD
+
     @GET("api/accounts/{userId}/transactions")
     suspend fun getTransactions(@Path("userId") userId: Long): List<TransactionDto>
-=======
+
     @GET("api/users/{userId}/current-status")
     suspend fun getUserCurrentStatus(@Path("userId") userId: Int): UserCurrentStatusDto
-    
+
     @GET("api/ranking")
     suspend fun getRanking(): List<RankingDto>
->>>>>>> 0b7fd1f8
 }
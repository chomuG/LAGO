--- conflicted
+++ resolved
@@ -181,7 +181,6 @@
                     navController.navigate("ranking")
                 },
                 onStockClick = { stockCode ->
-<<<<<<< HEAD
                     // MyPage에서는 기본 방식으로 네비게이션 (backward compatibility)
                     navController.navigate("chart_simple/$stockCode")
                 }
@@ -212,8 +211,6 @@
                     navController.navigate("chart_simple/$selectedStockCode") {
                         popUpTo("chart_simple") { inclusive = true }
                         launchSingleTop = true
-=======
-                    navController.navigate("chart/$stockCode")
                 },
                 onLoginClick = {
                     navController.navigate("login")
@@ -223,7 +220,6 @@
                         popUpTo(NavigationItem.Home.route) {
                             inclusive = false
                         }
->>>>>>> 92e76f46
                     }
                 }
             )

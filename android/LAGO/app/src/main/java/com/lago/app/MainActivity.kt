package com.lago.app

import android.Manifest
import android.content.pm.PackageManager
import android.os.Build
import android.os.Bundle
import android.util.Log
import androidx.activity.ComponentActivity
import androidx.activity.compose.setContent
import androidx.activity.enableEdgeToEdge
import androidx.activity.result.contract.ActivityResultContracts
import androidx.core.content.ContextCompat
import androidx.core.view.WindowCompat
import androidx.annotation.RequiresApi
import androidx.appcompat.app.AppCompatDelegate
import com.google.firebase.messaging.FirebaseMessaging
import androidx.compose.foundation.layout.Box
import androidx.compose.foundation.layout.fillMaxSize
import androidx.compose.foundation.layout.padding
import androidx.compose.foundation.layout.WindowInsets
import androidx.compose.foundation.layout.navigationBars
import androidx.compose.foundation.layout.windowInsetsPadding
import androidx.compose.foundation.layout.asPaddingValues
import androidx.compose.foundation.layout.statusBars
import androidx.compose.material3.MaterialTheme
import androidx.compose.material3.Scaffold
import androidx.compose.material3.Surface
import androidx.compose.runtime.Composable
import androidx.compose.runtime.LaunchedEffect
import androidx.compose.runtime.getValue
import androidx.compose.runtime.mutableStateOf
import androidx.compose.runtime.remember
import androidx.compose.runtime.setValue
import androidx.compose.ui.Alignment
import androidx.compose.ui.Modifier
import androidx.navigation.compose.currentBackStackEntryAsState
import androidx.navigation.compose.rememberNavController
import com.lago.app.data.local.prefs.UserPreferences
import kotlinx.coroutines.delay
import com.lago.app.presentation.navigation.BottomNavigationBar
import com.lago.app.presentation.navigation.NavGraph
import com.lago.app.presentation.theme.LagoTheme
import dagger.hilt.android.AndroidEntryPoint
import javax.inject.Inject

@AndroidEntryPoint
class MainActivity : ComponentActivity() {

    @Inject
    lateinit var userPreferences: UserPreferences
    
    private val requestPermissionLauncher = registerForActivityResult(
        ActivityResultContracts.RequestPermission()
    ) { isGranted: Boolean ->
        if (isGranted) {
            Log.d("FCM", "✅ Notification permission granted")
        } else {
            Log.w("FCM", "❌ Notification permission denied")
        }
    }

    @RequiresApi(Build.VERSION_CODES.O)
    override fun onCreate(savedInstanceState: Bundle?) {
        super.onCreate(savedInstanceState)

        // Edge-to-edge 설정
        enableEdgeToEdge()
        
        // 상태표시줄과 네비게이션 바 설정
        WindowCompat.setDecorFitsSystemWindows(window, false)

        // 다크모드 비활성화
        AppCompatDelegate.setDefaultNightMode(AppCompatDelegate.MODE_NIGHT_NO)

<<<<<<< HEAD
=======
        // 알림 권한 요청 (Android 13+)
        requestNotificationPermission()
        
        // FCM 초기화 및 토픽 구독
        initializeFCM()

>>>>>>> 92e76f46
        setContent {
            LagoTheme {
                LagoApp(userPreferences = userPreferences)
            }
        }
    }
    
    private fun initializeFCM() {
        Log.d("FCM", "=== Initializing FCM ===")
        
        // FCM 토큰 가져오기
        FirebaseMessaging.getInstance().token.addOnCompleteListener { task ->
            if (!task.isSuccessful) {
                Log.w("FCM", "❌ Fetching FCM registration token failed", task.exception)
                return@addOnCompleteListener
            }

            // 새로운 FCM 등록 토큰 가져오기
            val token = task.result
            Log.d("FCM", "✅ FCM Registration Token: $token")
            Log.d("FCM", "📋 Copy this token for testing: $token")

            // TODO: 토큰을 서버에 전송 (필요시)
            // sendTokenToServer(token)
        }
        
        // 데일리 퀴즈 토픽 구독
        FirebaseMessaging.getInstance().subscribeToTopic("daily_quiz")
            .addOnCompleteListener { task ->
                if (task.isSuccessful) {
                    Log.d("FCM", "✅ Successfully subscribed to 'daily_quiz' topic")
                } else {
                    Log.e("FCM", "❌ Failed to subscribe to 'daily_quiz' topic", task.exception)
                }
            }
            
        Log.d("FCM", "=== FCM Initialization Complete ===")
    }
    
    private fun requestNotificationPermission() {
        if (Build.VERSION.SDK_INT >= Build.VERSION_CODES.TIRAMISU) {
            when {
                ContextCompat.checkSelfPermission(
                    this,
                    Manifest.permission.POST_NOTIFICATIONS
                ) == PackageManager.PERMISSION_GRANTED -> {
                    Log.d("FCM", "✅ Notification permission already granted")
                }
                else -> {
                    Log.d("FCM", "🔔 Requesting notification permission...")
                    requestPermissionLauncher.launch(Manifest.permission.POST_NOTIFICATIONS)
                }
            }
        } else {
            Log.d("FCM", "✅ Notification permission not required (Android < 13)")
        }
    }
}

@RequiresApi(Build.VERSION_CODES.O)
@Composable
fun LagoApp(userPreferences: UserPreferences) {
    val navController = rememberNavController()
    val navBackStackEntry by navController.currentBackStackEntryAsState()
    val currentRoute = navBackStackEntry?.destination?.route

    // Routes where bottom navigation should be hidden
    val hideBottomBarRoutes = listOf(
        "pattern_study",
        "wordbook",
        "random_quiz",
        "daily_quiz",
        "pattern_study",
        "login", "personality_test",
        "order_history", "ranking",
        "portfolio",
        "chart",  // 차트 탭 화면 (목 데이터)
        "chart/{stockCode}",  // 차트 화면
        "history_challenge_chart/{stockCode}",  // 역사 챌린지 차트 화면
        "stock_purchase/{stockCode}/{transactionType}", // 구매/판매 화면,
        "ai_portfolio"
    )

    // Check if current route matches any of the hidden routes (including parameterized routes)
    val shouldHideBottomBar = hideBottomBarRoutes.any { route ->
        when {
            route.contains("{") -> {
                // For parameterized routes, check if current route starts with the base path
                val basePath = route.substringBefore("{")
                currentRoute?.startsWith(basePath) == true
            }
            else -> currentRoute == route
        }
    } || currentRoute?.startsWith("news_detail") == true

    val shouldLogicallyShowBottomBar = !shouldHideBottomBar

    // State for delayed bottom bar animation
    var showBottomBarWithDelay by remember { mutableStateOf(shouldLogicallyShowBottomBar) }

    // Add delay when showing bottom bar to improve transition smoothness
    LaunchedEffect(shouldLogicallyShowBottomBar) {
        if (shouldLogicallyShowBottomBar) {

            showBottomBarWithDelay = true
        } else {
            // Hide immediately when navigating to screens without bottom bar
            showBottomBarWithDelay = false
        }
    }

    Surface(
        modifier = Modifier.fillMaxSize(),
        color = MaterialTheme.colorScheme.background
    ) {
        Scaffold(
            bottomBar = {
                if (showBottomBarWithDelay) {
                    BottomNavigationBar(navController = navController)
                }
            }
        ) { innerPadding ->
            NavGraph(
                navController = navController,
                modifier = if (showBottomBarWithDelay) {
                    Modifier
                        .padding(innerPadding)
                        .windowInsetsPadding(WindowInsets.statusBars)
                } else {
                    Modifier
                        .windowInsetsPadding(WindowInsets.statusBars)
                        .windowInsetsPadding(WindowInsets.navigationBars)
                },
                userPreferences = userPreferences,
            )
        }
    }
}<|MERGE_RESOLUTION|>--- conflicted
+++ resolved
@@ -72,15 +72,12 @@
         // 다크모드 비활성화
         AppCompatDelegate.setDefaultNightMode(AppCompatDelegate.MODE_NIGHT_NO)
 
-<<<<<<< HEAD
-=======
         // 알림 권한 요청 (Android 13+)
         requestNotificationPermission()
         
         // FCM 초기화 및 토픽 구독
         initializeFCM()
 
->>>>>>> 92e76f46
         setContent {
             LagoTheme {
                 LagoApp(userPreferences = userPreferences)

--- conflicted
+++ resolved
@@ -68,10 +68,6 @@
     val currentRoute = navBackStackEntry?.destination?.route
 
     // Routes where bottom navigation should be hidden
-<<<<<<< HEAD
-    val hideBottomBarRoutes = listOf("pattern_study", "wordbook", "random_quiz", "daily_quiz", "ranking", "portfolio", "ai_portfolio")
-    val shouldLogicallyShowBottomBar = currentRoute !in hideBottomBarRoutes && currentRoute?.startsWith("news_detail") != true
-=======
     val hideBottomBarRoutes = listOf(
         "pattern_study",
         "wordbook",
@@ -100,7 +96,6 @@
     } || currentRoute?.startsWith("news_detail") == true
 
     val shouldLogicallyShowBottomBar = !shouldHideBottomBar
->>>>>>> b49641c8
 
     // State for delayed bottom bar animation
     var showBottomBarWithDelay by remember { mutableStateOf(shouldLogicallyShowBottomBar) }

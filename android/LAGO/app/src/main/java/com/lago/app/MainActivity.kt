--- conflicted
+++ resolved
@@ -5,11 +5,8 @@
 import android.util.Log
 import androidx.activity.ComponentActivity
 import androidx.activity.compose.setContent
-<<<<<<< HEAD
 import androidx.activity.enableEdgeToEdge
 import androidx.core.view.WindowCompat
-=======
->>>>>>> 6298a639
 import androidx.annotation.RequiresApi
 import androidx.appcompat.app.AppCompatDelegate
 import androidx.compose.foundation.layout.Box
@@ -69,14 +66,13 @@
     val currentRoute = navBackStackEntry?.destination?.route
 
     // Routes where bottom navigation should be hidden
-<<<<<<< HEAD
-    val hideBottomBarRoutes = listOf("pattern_study", "wordbook", "random_quiz", "daily_quiz", "ranking", "portfolio")
-=======
     val hideBottomBarRoutes = listOf(
-        "pattern_study", "wordbook", "random_quiz", "daily_quiz",
-        "login", "personality_test", "order_history"
+        "pattern_study", "wordbook",
+        "random_quiz", "daily_quiz",
+        "login", "personality_test",
+        "order_history", "ranking",
+        "portfolio"
     )
->>>>>>> 6298a639
     val shouldLogicallyShowBottomBar = currentRoute !in hideBottomBarRoutes && currentRoute?.startsWith("news_detail") != true
 
     // State for delayed bottom bar animation
@@ -106,16 +102,12 @@
         ) { innerPadding ->
             NavGraph(
                 navController = navController,
-<<<<<<< HEAD
                 modifier = if (showBottomBarWithDelay) {
                     Modifier.padding(innerPadding)
                 } else {
                     Modifier.windowInsetsPadding(WindowInsets.navigationBars)
-                }
-=======
+                },
                 userPreferences = userPreferences,
-                modifier = if (showBottomBarWithDelay) Modifier.padding(innerPadding) else Modifier
->>>>>>> 6298a639
             )
         }
     }

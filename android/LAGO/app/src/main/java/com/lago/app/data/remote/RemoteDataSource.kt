--- conflicted
+++ resolved
@@ -1,11 +1,8 @@
 package com.lago.app.data.remote
 
-<<<<<<< HEAD
 import com.lago.app.data.remote.dto.TransactionDto
 import com.lago.app.util.Constants
-=======
 import com.lago.app.data.remote.dto.UserCurrentStatusDto
->>>>>>> 0b7fd1f8
 import retrofit2.Retrofit
 import javax.inject.Inject
 import javax.inject.Singleton
@@ -43,17 +40,20 @@
             ApiResponse.Error(e.message ?: "Unknown error occurred")
         }
     }
-    
-<<<<<<< HEAD
+
+    suspend fun getUserCurrentStatus(userId: Int): UserCurrentStatusDto {
+        return apiService.getUserCurrentStatus(userId)
+    }
+
     suspend fun getTransactions(userId: Long): ApiResponse<List<TransactionDto>> {
         return try {
             android.util.Log.d("API_CALL", "Getting transactions for userId: $userId")
             android.util.Log.d("API_CALL", "Request URL: ${Constants.BASE_URL}api/accounts/$userId/transactions")
-            
+
             val response = apiService.getTransactions(userId)
             android.util.Log.d("API_CALL", "Transaction API Success - Response size: ${response.size}")
             android.util.Log.d("API_CALL", "Transaction API Response: $response")
-            
+
             ApiResponse.Success(response)
         } catch (e: Exception) {
             android.util.Log.e("API_CALL", "Transaction API Error", e)
@@ -71,10 +71,6 @@
             }
             ApiResponse.Error(e.message ?: "Unknown error occurred")
         }
-=======
-    suspend fun getUserCurrentStatus(userId: Int): UserCurrentStatusDto {
-        return apiService.getUserCurrentStatus(userId)
->>>>>>> 0b7fd1f8
     }
 }
 

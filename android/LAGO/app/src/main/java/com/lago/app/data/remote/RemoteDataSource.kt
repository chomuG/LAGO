package com.lago.app.data.remote

import com.lago.app.data.remote.dto.TransactionDto
import com.lago.app.util.Constants
import com.lago.app.data.remote.dto.UserCurrentStatusDto
import com.lago.app.data.remote.dto.HistoryChallengeDto
import retrofit2.Retrofit
import javax.inject.Inject
import javax.inject.Singleton

@Singleton
class RemoteDataSource @Inject constructor(
    private val retrofit: Retrofit
) {
    
    private val apiService by lazy { retrofit.create(ApiService::class.java) }
    
    suspend fun login(email: String, password: String): ApiResponse<AuthResponse> {
        return try {
            val response = apiService.login(LoginRequest(email, password))
            ApiResponse.Success(response)
        } catch (e: Exception) {
            ApiResponse.Error(e.message ?: "Unknown error occurred")
        }
    }
    
    suspend fun getUserProfile(userId: String): ApiResponse<UserResponse> {
        return try {
            val response = apiService.getUserProfile(userId)
            ApiResponse.Success(response)
        } catch (e: Exception) {
            ApiResponse.Error(e.message ?: "Unknown error occurred")
        }
    }
    
    suspend fun updateUserProfile(userId: String, profile: UpdateUserRequest): ApiResponse<UserResponse> {
        return try {
            val response = apiService.updateUserProfile(userId, profile)
            ApiResponse.Success(response)
        } catch (e: Exception) {
            ApiResponse.Error(e.message ?: "Unknown error occurred")
        }
    }

    suspend fun getUserCurrentStatus(userId: Int, type: Int = 0): UserCurrentStatusDto {
        return apiService.getUserCurrentStatus(userId, type)
    }

    suspend fun getTransactions(userId: Long): ApiResponse<List<TransactionDto>> {
        return try {
            android.util.Log.d("API_CALL", "Getting transactions for userId: $userId")
            android.util.Log.d("API_CALL", "Request URL: ${Constants.BASE_URL}api/accounts/$userId/transactions")

            val response = apiService.getTransactions(userId)
            android.util.Log.d("API_CALL", "Transaction API Success - Response size: ${response.size}")
            android.util.Log.d("API_CALL", "Transaction API Response: $response")

            ApiResponse.Success(response)
        } catch (e: Exception) {
            android.util.Log.e("API_CALL", "Transaction API Error", e)
            android.util.Log.e("API_CALL", "Error type: ${e::class.java.simpleName}")
            android.util.Log.e("API_CALL", "Error message: ${e.message}")
            if (e is retrofit2.HttpException) {
                android.util.Log.e("API_CALL", "HTTP Status: ${e.code()}")
                android.util.Log.e("API_CALL", "HTTP Message: ${e.message()}")
                try {
                    val errorBody = e.response()?.errorBody()?.string()
                    android.util.Log.e("API_CALL", "HTTP Error Body: $errorBody")
                } catch (ex: Exception) {
                    android.util.Log.e("API_CALL", "Could not read error body", ex)
                }
            }
            ApiResponse.Error(e.message ?: "Unknown error occurred")
        }
    }
    
    suspend fun getHistoryTransactions(userId: Long): ApiResponse<List<TransactionDto>> {
        return try {
            android.util.Log.d("API_CALL", "Getting history transactions for userId: $userId")
            android.util.Log.d("API_CALL", "Request URL: ${Constants.BASE_URL}api/accounts/$userId/history")

            val response = apiService.getHistoryTransactions(userId)
            android.util.Log.d("API_CALL", "History Transaction API Success - Response size: ${response.size}")
            android.util.Log.d("API_CALL", "History Transaction API Response: $response")

            ApiResponse.Success(response)
        } catch (e: Exception) {
            android.util.Log.e("API_CALL", "History Transaction API Error", e)
            android.util.Log.e("API_CALL", "Error type: ${e::class.java.simpleName}")
            android.util.Log.e("API_CALL", "Error message: ${e.message}")
            if (e is retrofit2.HttpException) {
                android.util.Log.e("API_CALL", "HTTP Status: ${e.code()}")
                android.util.Log.e("API_CALL", "HTTP Message: ${e.message()}")
                try {
                    val errorBody = e.response()?.errorBody()?.string()
                    android.util.Log.e("API_CALL", "HTTP Error Body: $errorBody")
                } catch (ex: Exception) {
                    android.util.Log.e("API_CALL", "Error reading error body", ex)
                }
            }
            ApiResponse.Error(e.message ?: "Unknown error occurred")
        }
    }
<<<<<<< HEAD

    suspend fun getHistoryChallenge(): HistoryChallengeDto {
        return apiService.getHistoryChallenge()
=======
    
    suspend fun getAiTransactions(aiId: Long): ApiResponse<List<TransactionDto>> {
        return try {
            android.util.Log.d("API_CALL", "===== AI TRANSACTION API CALL =====")
            android.util.Log.d("API_CALL", "Getting AI transactions for aiId: $aiId")
            android.util.Log.d("API_CALL", "Request URL: ${Constants.BASE_URL}api/ai/$aiId/transactions")
            android.util.Log.d("API_CALL", "Full URL: ${Constants.BASE_URL}api/ai/$aiId/transactions")

            val response = apiService.getAiTransactions(aiId)
            android.util.Log.d("API_CALL", "AI Transaction API Success - Response size: ${response.size}")
            android.util.Log.d("API_CALL", "AI Transaction API Response: $response")

            ApiResponse.Success(response)
        } catch (e: Exception) {
            android.util.Log.e("API_CALL", "AI Transaction API Error", e)
            android.util.Log.e("API_CALL", "Error type: ${e::class.java.simpleName}")
            android.util.Log.e("API_CALL", "Error message: ${e.message}")
            if (e is retrofit2.HttpException) {
                android.util.Log.e("API_CALL", "HTTP Status: ${e.code()}")
                android.util.Log.e("API_CALL", "HTTP Message: ${e.message()}")
                try {
                    val errorBody = e.response()?.errorBody()?.string()
                    android.util.Log.e("API_CALL", "HTTP Error Body: $errorBody")
                } catch (ex: Exception) {
                    android.util.Log.e("API_CALL", "Error reading error body", ex)
                }
            }
            ApiResponse.Error(e.message ?: "Unknown error occurred")
        }
>>>>>>> 5ef51055
    }
}

sealed class ApiResponse<out T> {
    data class Success<T>(val data: T) : ApiResponse<T>()
    data class Error(val message: String) : ApiResponse<Nothing>()
}

data class LoginRequest(
    val email: String,
    val password: String
)

data class AuthResponse(
    val accessToken: String,
    val refreshToken: String,
    val expiresIn: Long,
    val user: UserResponse
)

data class UserResponse(
    val id: String,
    val email: String,
    val name: String,
    val profileImageUrl: String?
)

data class UpdateUserRequest(
    val name: String,
    val profileImageUrl: String?
)<|MERGE_RESOLUTION|>--- conflicted
+++ resolved
@@ -101,12 +101,7 @@
             ApiResponse.Error(e.message ?: "Unknown error occurred")
         }
     }
-<<<<<<< HEAD
 
-    suspend fun getHistoryChallenge(): HistoryChallengeDto {
-        return apiService.getHistoryChallenge()
-=======
-    
     suspend fun getAiTransactions(aiId: Long): ApiResponse<List<TransactionDto>> {
         return try {
             android.util.Log.d("API_CALL", "===== AI TRANSACTION API CALL =====")
@@ -135,7 +130,10 @@
             }
             ApiResponse.Error(e.message ?: "Unknown error occurred")
         }
->>>>>>> 5ef51055
+    }
+
+    suspend fun getHistoryChallenge(): HistoryChallengeDto {
+        return apiService.getHistoryChallenge()
     }
 }
 

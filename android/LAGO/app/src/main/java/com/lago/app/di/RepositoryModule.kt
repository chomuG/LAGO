--- conflicted
+++ resolved
@@ -12,15 +12,12 @@
 import com.lago.app.domain.repository.HistoryChallengeRepository
 import com.lago.app.data.repository.MockTradeRepositoryImpl
 import com.lago.app.domain.repository.MockTradeRepository
-<<<<<<< HEAD
 import com.lago.app.data.repository.TransactionRepositoryImpl
 import com.lago.app.domain.repository.TransactionRepository
-=======
 import com.lago.app.data.repository.UserRepositoryImpl
 import com.lago.app.domain.repository.UserRepository
 import com.lago.app.data.repository.RankingRepositoryImpl
 import com.lago.app.domain.repository.RankingRepository
->>>>>>> 0b7fd1f8
 import dagger.Binds
 import dagger.Module
 import dagger.hilt.InstallIn
@@ -68,19 +65,19 @@
 
     @Binds
     @Singleton
-<<<<<<< HEAD
-    abstract fun bindTransactionRepository(
-        transactionRepositoryImpl: TransactionRepositoryImpl
-    ): TransactionRepository
-=======
     abstract fun bindUserRepository(
         userRepositoryImpl: UserRepositoryImpl
     ): UserRepository
-    
+
     @Binds
     @Singleton
     abstract fun bindRankingRepository(
         rankingRepositoryImpl: RankingRepositoryImpl
     ): RankingRepository
->>>>>>> 0b7fd1f8
+
+    @Binds
+    @Singleton
+    abstract fun bindTransactionRepository(
+        transactionRepositoryImpl: TransactionRepositoryImpl
+    ): TransactionRepository
 }
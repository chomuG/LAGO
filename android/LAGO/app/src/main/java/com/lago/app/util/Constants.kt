--- conflicted
+++ resolved
@@ -1,31 +1,13 @@
 package com.lago.app.util
 
 object Constants {
-<<<<<<< HEAD
-
-    // API Constants - 실제 서버 설정
-    const val BASE_URL = "http://i13d203.p.ssafy.io:8081/"  // EC2 운영 서버
-    // const val BASE_URL = "http://10.0.2.2:8081/"  // Android 에뮬레이터용 localhost
-    // const val BASE_URL = "http://192.168.100.162:8081/"  // 실제 서버
-=======
     
     // API Constants - 로컬 개발 서버 설정
 //    const val BASE_URL = "http://192.168.219.134:8081/"  // Android 에뮬레이터용 localhost
      const val BASE_URL = "http://i13d203.p.ssafy.io:8081/"  // EC2 운영 서버
->>>>>>> 3beda403
     // const val BASE_URL = "http://211.107.153.145:8081/"  // 실제 디바이스용 (사용자 IP)
 
     // 차트용 WebSocket
-<<<<<<< HEAD
-    const val WS_BASE_URL = "ws://i13d203.p.ssafy.io:8081/ws/chart"  // EC2 운영 서버
-    // const val WS_BASE_URL = "ws://10.0.2.2:8081/ws/chart"  // 에뮬레이터용 localhost
-    // const val WS_BASE_URL = "ws://211.107.153.145:8081/ws/chart"  // 실제 디바이스용
-
-    // 실시간 주식 데이터용 WebSocket
-    const val WS_STOCK_URL = "ws://i13d203.p.ssafy.io:8081/ws-stock/websocket"  // EC2 운영 서버 (SockJS)
-    // const val WS_STOCK_URL = "ws://10.0.2.2:8081/ws-stock/websocket"  // 로컬 서버
-    // const val WS_STOCK_URL = "ws://192.168.100.162:8081/ws-stock/websocket"  // 실제 서버
-=======
 //    const val WS_BASE_URL = "ws://10.0.2.2:8081/ws/chart"  // 에뮬레이터용 localhost
      const val WS_BASE_URL = "ws://i13d203.p.ssafy.io:8081/ws/chart"  // EC2 운영 서버
     // const val WS_BASE_URL = "ws://211.107.153.145:8081/ws/chart"  // 실제 디바이스용
@@ -33,7 +15,6 @@
     // 실시간 주식 데이터용 WebSocket  
 //    const val WS_STOCK_URL = "ws://10.0.2.2:8081/ws-stock/websocket"  // 로컬 서버
      const val WS_STOCK_URL = "ws://i13d203.p.ssafy.io:8081/ws-stock/websocket"  // EC2 운영 서버
->>>>>>> 3beda403
     // const val WS_STOCK_URL = "ws://211.107.153.145:8081/ws-stock/websocket"  // 실제 디바이스용
     const val API_VERSION = "v1"
     const val TIMEOUT_SECONDS = 30L

package com.lago.app.util

object Constants {
    
    // API Constants
<<<<<<< HEAD
    const val BASE_URL = "http://i13d203.p.ssafy.io:8081/"
    const val WS_BASE_URL = "wss://i13d203.p.ssafy.io:8081/ws/chart"
=======
    const val BASE_URL = "http://10.180.64.39:8081/"
>>>>>>> 92e76f46
    const val API_VERSION = "v1"
    const val TIMEOUT_SECONDS = 30L
    
    // Shared Preferences Keys
    const val PREF_NAME = "lago_preferences"
    const val KEY_ACCESS_TOKEN = "access_token"
    const val KEY_REFRESH_TOKEN = "refresh_token"
    const val KEY_USER_ID = "user_id"
    const val KEY_IS_LOGGED_IN = "is_logged_in"
    
    // Database Constants
    const val DATABASE_NAME = "lago_database"
    const val DATABASE_VERSION = 1
    
    // Navigation Constants
    const val DEEP_LINK_SCHEME = "lago"
    const val DEEP_LINK_HOST = "app"
    
    // UI Constants
    const val ANIMATION_DURATION = 300
    const val DEBOUNCE_TIME = 500L


    // Business Logic Constants
    const val MIN_PASSWORD_LENGTH = 8
    const val MAX_RETRY_ATTEMPTS = 3
    const val CACHE_EXPIRY_HOURS = 24
}<|MERGE_RESOLUTION|>--- conflicted
+++ resolved
@@ -3,12 +3,8 @@
 object Constants {
     
     // API Constants
-<<<<<<< HEAD
     const val BASE_URL = "http://i13d203.p.ssafy.io:8081/"
     const val WS_BASE_URL = "wss://i13d203.p.ssafy.io:8081/ws/chart"
-=======
-    const val BASE_URL = "http://10.180.64.39:8081/"
->>>>>>> 92e76f46
     const val API_VERSION = "v1"
     const val TIMEOUT_SECONDS = 30L
     

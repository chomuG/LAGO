package com.lago.app.util

object Constants {
    
<<<<<<< HEAD
    // API Constants - 로컬 서버용 설정
    const val BASE_URL = "http://10.0.2.2:8080/"  // Android 에뮬레이터용 localhost
    // const val BASE_URL = "http://211.107.153.145:8080/"  // 실제 디바이스용 (사용자 IP)
    // const val BASE_URL = "http://i13d203.p.ssafy.io:8081/"  // 운영 서버
    
    const val WS_BASE_URL = "ws://10.0.2.2:8080/ws/chart"  // WebSocket도 로컬로 변경
    // const val WS_BASE_URL = "ws://211.107.153.145:8080/ws/chart"  // 실제 디바이스용
    // const val WS_BASE_URL = "wss://i13d203.p.ssafy.io:8081/ws/chart"  // 운영 서버
=======
    // API Constants
    const val BASE_URL = "http://192.168.100.162:8081/"
    const val WS_BASE_URL = "ws://192.168.100.162:8081/ws-stock"
>>>>>>> 2c8adc3d
    const val API_VERSION = "v1"
    const val TIMEOUT_SECONDS = 30L
    
    // Shared Preferences Keys
    const val PREF_NAME = "lago_preferences"
    const val KEY_ACCESS_TOKEN = "access_token"
    const val KEY_REFRESH_TOKEN = "refresh_token"
    const val KEY_USER_ID = "user_id"
    const val KEY_IS_LOGGED_IN = "is_logged_in"
    
    // Database Constants
    const val DATABASE_NAME = "lago_database"
    const val DATABASE_VERSION = 1
    
    // Navigation Constants
    const val DEEP_LINK_SCHEME = "lago"
    const val DEEP_LINK_HOST = "app"
    
    // UI Constants
    const val ANIMATION_DURATION = 300
    const val DEBOUNCE_TIME = 500L


    // Business Logic Constants
    const val MIN_PASSWORD_LENGTH = 8
    const val MAX_RETRY_ATTEMPTS = 3
    const val CACHE_EXPIRY_HOURS = 24
}<|MERGE_RESOLUTION|>--- conflicted
+++ resolved
@@ -2,7 +2,6 @@
 
 object Constants {
     
-<<<<<<< HEAD
     // API Constants - 로컬 서버용 설정
     const val BASE_URL = "http://10.0.2.2:8080/"  // Android 에뮬레이터용 localhost
     // const val BASE_URL = "http://211.107.153.145:8080/"  // 실제 디바이스용 (사용자 IP)
@@ -11,11 +10,6 @@
     const val WS_BASE_URL = "ws://10.0.2.2:8080/ws/chart"  // WebSocket도 로컬로 변경
     // const val WS_BASE_URL = "ws://211.107.153.145:8080/ws/chart"  // 실제 디바이스용
     // const val WS_BASE_URL = "wss://i13d203.p.ssafy.io:8081/ws/chart"  // 운영 서버
-=======
-    // API Constants
-    const val BASE_URL = "http://192.168.100.162:8081/"
-    const val WS_BASE_URL = "ws://192.168.100.162:8081/ws-stock"
->>>>>>> 2c8adc3d
     const val API_VERSION = "v1"
     const val TIMEOUT_SECONDS = 30L
     

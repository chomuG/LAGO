package com.lago.app.presentation.ui

<<<<<<< HEAD
import androidx.compose.animation.core.animateFloatAsState
import androidx.compose.foundation.Image
import androidx.compose.foundation.background
=======
import androidx.compose.foundation.BorderStroke
import androidx.compose.foundation.clickable
>>>>>>> 82c31046
import androidx.compose.foundation.layout.*
import androidx.compose.foundation.lazy.LazyColumn
import androidx.compose.foundation.lazy.LazyRow
import androidx.compose.foundation.lazy.items
import androidx.compose.foundation.shape.RoundedCornerShape
import androidx.compose.material3.*
import androidx.compose.runtime.Composable
<<<<<<< HEAD
import androidx.compose.runtime.getValue
import androidx.compose.runtime.mutableStateOf
import androidx.compose.runtime.remember
import androidx.compose.runtime.setValue
=======
import androidx.compose.ui.graphics.Color
>>>>>>> 82c31046
import androidx.compose.ui.Alignment
import androidx.compose.ui.Modifier
import androidx.compose.ui.draw.shadow
import androidx.compose.ui.graphics.Brush
import androidx.compose.ui.graphics.Color
import androidx.compose.foundation.clickable
import androidx.compose.foundation.shape.CircleShape
import androidx.compose.ui.draw.clip
import androidx.compose.ui.draw.scale
import androidx.compose.animation.core.tween
import androidx.compose.ui.unit.IntOffset
import androidx.compose.ui.unit.Dp
import androidx.compose.ui.layout.ContentScale
import androidx.compose.ui.res.painterResource
import androidx.compose.ui.text.font.FontWeight
import androidx.compose.ui.tooling.preview.Preview
import androidx.compose.ui.unit.dp
import androidx.compose.ui.unit.sp
import androidx.hilt.navigation.compose.hiltViewModel
import androidx.lifecycle.viewmodel.compose.viewModel
import com.lago.app.R
import com.lago.app.presentation.theme.*
import com.lago.app.data.local.prefs.UserPreferences
import androidx.compose.runtime.LaunchedEffect
import android.content.SharedPreferences

data class TradingBot(
    val name: String,
    val character: Int,
    val amount: String,
    val profit: String,
    val profitPercent: String,
    val investmentType: String
)

data class Stock(
    val name: String,
    val code: String,
    val shares: Int,
    val price: String,
    val profit: String,
    val profitPercentage: String,
    val profitColor: Color
)

@OptIn(ExperimentalMaterial3Api::class)
@Composable
fun HomeScreen(
<<<<<<< HEAD
    userPreferences: UserPreferences,
    onOrderHistoryClick: () -> Unit = {},
    onLoginClick: () -> Unit = {}
) {
    val isLoggedIn = userPreferences.getAuthToken() != null
    val username = userPreferences.getUsername() ?: "게스트"
    val tradingBots = listOf(
        TradingBot("화끈이", R.drawable.character_red, "12,450,000원", "+137,000원", "2.56%", "공격투자형"),
        TradingBot("적극이", R.drawable.character_yellow, "8,750,000원", "+25,000원", "1.2%", "적극투자형"),
        TradingBot("균형이", R.drawable.character_blue, "15,200,000원", "-45,000원", "0.8%", "위험중립형"),
        TradingBot("조심이", R.drawable.character_green, "6,800,000원", "+12,000원", "0.4%", "안정추구형")
    )

    val stocks = listOf(
        Stock("삼성전자", "005930", 10, "82,000원", "-2.7%", "-2.7%", MainBlue),
        Stock("한화생명", "088350", 5, "275,000원", "+15.7%", "+15.7%", MainPink),
        Stock("삼성전자", "005930", 10, "82,000원", "-2.7%", "-2.7%", MainBlue),
        Stock("한화생명", "088350", 5, "275,000원", "+15.7%", "+15.7%", MainPink),
        Stock("삼성전자", "005930", 10, "82,000원", "-2.7%", "-2.7%", MainBlue),
        Stock("한화생명", "088350", 5, "275,000원", "+15.7%", "+15.7%", MainPink)
    )

    LazyColumn(
        modifier = Modifier
            .fillMaxSize()
            .background(AppBackground)
    ) {
        item {
            // Header Section with Background and Character
            Box(
                modifier = Modifier
                    .fillMaxWidth()
                    .height(280.dp)
            ) {
                // Background Image
                Image(
                    painter = painterResource(id = R.drawable.main_home_blue),
                    contentDescription = null,
                    modifier = Modifier.fillMaxSize(),
                    contentScale = ContentScale.FillBounds
                )

                Box(
                    modifier = Modifier.fillMaxSize()
                ) {
                    Column(
                        modifier = Modifier
                            .fillMaxSize()
                            .padding(24.dp)
                    ) {
                        // Greeting Text with background for better visibility
                        Row(
                            modifier = Modifier
                                .fillMaxWidth()
                                ,
                            horizontalArrangement = Arrangement.SpaceBetween,
                            verticalAlignment = Alignment.Top
                        ) {
                            Column(
                                modifier = Modifier.weight(1f)
                            ) {
                                if (isLoggedIn) {
                                    Text(
                                        text = "안녕하세요 ${username}님!",
                                        style = HeadEb28
                                    )
                                    Text(
                                        text = "위험중립형에게는 중위험/중수익의" +
                                                "\n대형주를 권해요.",
                                        style = TitleB18,
                                        modifier = Modifier.padding(top = 13.dp)
                                    )
                                } else {
                                    Text(
                                        text = "로그인하고" +
                                                "\n투자성향을 파악해보세요!",
                                        style = TitleB20,
                                        modifier = Modifier.padding(top = 8.dp)
                                    )
                                }
                            }
                            
                            if (!isLoggedIn) {
                                Button(
                                    onClick = { onLoginClick() },
                                    modifier = Modifier
                                        .padding(top = 8.dp),
                                    colors = ButtonDefaults.buttonColors(
                                        containerColor = Color.White,
                                        contentColor = Black
                                    ),
                                    shape = RoundedCornerShape(20.dp)
                                ) {
                                    Text(
                                        text = "로그인",
                                        style = TitleB14
                                    )

                                    Image(
                                        painter = painterResource(id = R.drawable.right_arrow),
                                        contentDescription = "로그인",
                                        modifier = Modifier
                                            .size(15.dp)
                                            .padding(start = 8.dp)
                                    )
                                }
                            }
                        }
                    }

                    // Character Image positioned at bottom right
                    Box(
                        modifier = Modifier
                            .fillMaxSize(),
                        contentAlignment = Alignment.BottomEnd
                    ) {
                        Image(
                            painter = painterResource(id = R.drawable.character_blue_home),
                            contentDescription = "캐릭터",
                            modifier = Modifier
                                .size(160.dp)
                                .offset(y = 20.dp)
                        )
                    }
=======
    onLoginClick: () -> Unit = {}
) {
    // 사용자 경험 개선을 위한 메모이제이션
    val homeItems = remember {
        (1..5).map { index ->
            HomeItem(
                id = index,
                title = "학습 콘텐츠 $index",
                description = when (index) {
                    1 -> "차트 분석 기초를 학습하세요"
                    2 -> "투자 전략과 리스크 관리"
                    3 -> "연습 문제와 모의 투자"
                    4 -> "시장 동향 및 뉴스 분석"
                    else -> "커뮤니티와 전문가 의견"
>>>>>>> 82c31046
                }
            }
        }

        item {
            Spacer(modifier = Modifier.height(16.dp))
        }

        // 내 투자금 Section
        item {
            InvestmentSection(onOrderHistoryClick = onOrderHistoryClick)
        }

        item {
            Spacer(modifier = Modifier.height(24.dp))
        }

        // 성향별 매매봇 Section
        item {
            TradingBotSection(tradingBots)
        }

        item {
            Spacer(modifier = Modifier.height(16.dp))
        }

        // 보유 종목 Section
        item {
            StockSection(stocks)
        }

        item {
            Spacer(modifier = Modifier.height(100.dp))
        }
    }
}

@Composable
private fun InvestmentSection(
    onOrderHistoryClick: () -> Unit = {}
) {
    var isHistoryMode by remember { mutableStateOf(false) }
    Column(
        modifier = Modifier.padding(horizontal = 20.dp)
    ) {
        Text(
            text = "내 투자금",
            style = HeadEb24.copy(color = Color.Black)
        )

        Spacer(modifier = Modifier.height(12.dp))

        Card(
            modifier = Modifier
                .fillMaxWidth()
                .shadow(
                    elevation = 4.dp,
                    shape = RoundedCornerShape(20.dp),
                    spotColor = ShadowColor,
                    ambientColor = ShadowColor
                ),
            shape = RoundedCornerShape(16.dp),
            colors = CardDefaults.cardColors(
                containerColor = Color.White
            )
        ) {
            Row(
                    modifier = Modifier
                        .fillMaxWidth()
                        .padding(end = 16.dp),
                    horizontalArrangement = Arrangement.SpaceBetween,
                    verticalAlignment = Alignment.CenterVertically
                ) {
                Image(
                    painter = painterResource(id = R.drawable.money_bag),
                    contentDescription = "돈주머니",
                    modifier = Modifier
                        .size(150.dp)
                )

                Column(
                    horizontalAlignment = Alignment.End,
                    modifier = Modifier
                        .fillMaxHeight()
                        .height(169.dp)
                        .padding(top = 8.dp, bottom = 12.dp)
                ) {
                    // 위쪽 그룹
                    Column(
                        horizontalAlignment = Alignment.End
                    ) {
                        Row(
                            verticalAlignment = Alignment.CenterVertically,
                        ) {
                            Text(
                                text = if (isHistoryMode) "역사모드" else "모의투자",
                                style = BodyR12.copy(color = Gray600)
                            )

                            // Material3 Switch
                            Switch(
                                checked = isHistoryMode,
                                onCheckedChange = { isHistoryMode = it },
                                modifier = Modifier
                                    .padding(start = 8.dp)
                                    .scale(0.8f),
                                colors = SwitchDefaults.colors(
                                    checkedThumbColor = Color.White,
                                    checkedTrackColor = MainBlue,
                                    checkedBorderColor = Color.Transparent,
                                    uncheckedThumbColor = Color.White,
                                    uncheckedTrackColor = Gray300,
                                    uncheckedBorderColor = Color.Transparent
                                )
                            )
                        }

                        Text(
                            text = "13,378,095원",
                            style = HeadEb24
                        )

                        Text(
                            text = "+57,000원(3.33%)",
                            style = TitleB14.copy(color = Color(0xFFED5454))
                        )
                    }

                    Spacer(modifier = Modifier.weight(1f))

                    // 아래쪽 주문내역
                    Row(
                        verticalAlignment = Alignment.CenterVertically,
                        modifier = Modifier.clickable { onOrderHistoryClick() }
                    ) {
                        Text(
                            text = "주문내역",
                            style = SubtitleSb14
                        )
                        Image(
                            painter = painterResource(id = R.drawable.right_arrow),
                            contentDescription = "주문내역 보기",
                            modifier = Modifier
                                .size(15.dp)
                                .padding(start = 8.dp)
                        )
                    }
                }
            }
        }
    }
}

@Composable
private fun TradingBotSection(tradingBots: List<TradingBot>) {
    Column {
        Text(
            text = "성향별 매매봇",
            style = HeadEb24,
            modifier = Modifier.padding(horizontal = 20.dp)
        )

        Spacer(modifier = Modifier.height(12.dp))

        LazyRow(
            horizontalArrangement = Arrangement.spacedBy(12.dp),
            contentPadding = PaddingValues(horizontal = 20.dp)
        ) {
            items(tradingBots) { bot ->
                TradingBotCard(bot)
            }
        }
    }
}

@Composable
private fun TradingBotCard(bot: TradingBot) {
    val profitColor = if (bot.profit.startsWith("-")) MainBlue else Color(0xFFFF6B6B)
    Card(
        modifier = Modifier
            .width(273.dp)
            .height(158.dp)
            .shadow(
                elevation = 4.dp,
                shape = RoundedCornerShape(20.dp),
                spotColor = ShadowColor,
                ambientColor = ShadowColor
            ),
        shape = RoundedCornerShape(16.dp),
        colors = CardDefaults.cardColors(
            containerColor = Color.White
        )
    ) {
        Box(
            modifier = Modifier.fillMaxSize()
        ) {
            Column(
                modifier = Modifier
                    .fillMaxSize()
                    .padding(16.dp),
                verticalArrangement = Arrangement.Top
            ) {
                Row(
                    modifier = Modifier.fillMaxWidth(),
                    horizontalArrangement = Arrangement.SpaceBetween,
                    verticalAlignment = Alignment.CenterVertically
                ) {
                    Row(
                        verticalAlignment = Alignment.CenterVertically,
                        modifier = Modifier.weight(1f)
                    ) {
                        Text(
                            text = bot.name,
                            style = TitleB14
                        )
                        
                        Text(
                            text = " | ",
                            style = TitleB14.copy(color = Gray500),
                            modifier = Modifier.padding(horizontal = 4.dp)
                        )
                        
                        Text(
                            text = bot.investmentType,
                            style = BodyR14.copy(color = Gray500)
                        )
                    }
                    
                    Image(
                        painter = painterResource(id = R.drawable.right_arrow),
                        contentDescription = "상세보기",
                        modifier = Modifier.size(15.dp)
                    )
                }

                Spacer(modifier = Modifier.height(8.dp))

                Text(
                    text = bot.amount,
                    style = TitleB24
                )

                Row(
                    verticalAlignment = Alignment.Bottom
                ) {
                    Text(
                        text = bot.profit,
                        style = SubtitleSb14.copy(color = profitColor)
                    )
                    Text(
                        text = "(${bot.profitPercent})",
                        style = SubtitleSb14.copy(color = profitColor),
                        modifier = Modifier.padding(start = 2.dp)
                    )
                }
            }

            // Character positioned at bottom right
            Box(
                modifier = Modifier
                    .fillMaxSize()
                    .padding(8.dp),
                contentAlignment = Alignment.BottomEnd
            ) {
                Image(
                    painter = painterResource(id = bot.character),
                    contentDescription = bot.name,
                    modifier = Modifier.size(95.dp)
                )
            }
        }
<<<<<<< HEAD
    }
}

@Composable
private fun StockSection(stocks: List<Stock>) {
    Column(
        modifier = Modifier.padding(horizontal = 20.dp)
    ) {
        Text(
            text = "보유 종목",
            style = HeadEb24
        )

        Spacer(modifier = Modifier.height(12.dp))

        Card(
=======
        
        // 로그인하러가기 버튼
        Card(
            modifier = Modifier
                .fillMaxWidth()
                .padding(vertical = 8.dp)
                .clickable { onLoginClick() },
            colors = CardDefaults.cardColors(
                containerColor = Color(0xFF4285F4).copy(alpha = 0.1f)
            ),
            border = androidx.compose.foundation.BorderStroke(
                1.dp,
                Color(0xFF4285F4)
            )
        ) {
            Row(
                modifier = Modifier
                    .fillMaxWidth()
                    .padding(16.dp),
                horizontalArrangement = Arrangement.SpaceBetween,
                verticalAlignment = Alignment.CenterVertically
            ) {
                Column {
                    Text(
                        text = "🚀 로그인하러가기",
                        style = MaterialTheme.typography.titleMedium,
                        color = Color(0xFF4285F4)
                    )
                    Spacer(modifier = Modifier.height(4.dp))
                    Text(
                        text = "LAGO 서비스를 시작하고 투자 성향을 알아보세요",
                        style = MaterialTheme.typography.bodyMedium,
                        color = Color(0xFF666666)
                    )
                }
                Text(
                    text = "시작하기 →",
                    style = MaterialTheme.typography.titleSmall,
                    color = Color(0xFF4285F4)
                )
            }
        }
        
        LazyColumn(
            verticalArrangement = Arrangement.spacedBy(8.dp),
>>>>>>> 82c31046
            modifier = Modifier
                .fillMaxWidth()
                .shadow(
                    elevation = 4.dp,
                    shape = RoundedCornerShape(20.dp),
                    spotColor = ShadowColor,
                    ambientColor = ShadowColor
                ),
            shape = RoundedCornerShape(16.dp),
            colors = CardDefaults.cardColors(
                containerColor = Color.White
            )
        ) {
            Column(
                modifier = Modifier.padding(16.dp)
            ) {
                stocks.forEachIndexed { index, stock ->
                    StockItem(stock)
                    if (index != stocks.lastIndex) {
                        Spacer(modifier = Modifier.height(16.dp))
                        Spacer(modifier = Modifier.height(16.dp))
                    }
                }
            }
        }
    }
}

@Composable
private fun StockItem(stock: Stock) {
    Row(
        modifier = Modifier.fillMaxWidth(),
        horizontalArrangement = Arrangement.SpaceBetween,
        verticalAlignment = Alignment.CenterVertically
    ) {
        Row(
            verticalAlignment = Alignment.CenterVertically
        ) {
            Box(
                modifier = Modifier
                    .size(40.dp)
                    .background(
                        color = when (stock.name) {
                            "삼성전자" -> BlueLight
                            else -> Color(0xFFFFE9E9)
                        },
                        shape = RoundedCornerShape(20.dp)
                    ),
                contentAlignment = Alignment.Center
            ) {
                Text(
                    text = stock.name.take(2),
                    style = TitleB14.copy(
                        color = when (stock.name) {
                            "삼성전자" -> BlueNormal
                            else -> Color(0xFFFF6B6B)
                        }
                    )
                )
            }

            Spacer(modifier = Modifier.width(12.dp))

            Column {
                Text(
                    text = stock.name,
                    style = TitleB16
                )
                Text(
                    text = "${stock.shares}주",
                    style = BodyR12
                )
            }
        }

        Column(
            horizontalAlignment = Alignment.End
        ) {
            Text(
                text = stock.price,
                style = TitleB14
            )
            Text(
                text = stock.profit,
                style = BodyR14.copy(color = stock.profitColor)
            )
        }
    }
}

@Preview(showBackground = true)
@Composable
fun HomeScreenPreview() {
    LagoTheme {
        val mockSharedPrefs = object : SharedPreferences {
            override fun getAll(): MutableMap<String, *> = mutableMapOf<String, Any>()
            override fun getString(key: String?, defValue: String?): String? = defValue
            override fun getStringSet(key: String?, defValues: MutableSet<String>?): MutableSet<String>? = defValues
            override fun getInt(key: String?, defValue: Int): Int = defValue
            override fun getLong(key: String?, defValue: Long): Long = defValue
            override fun getFloat(key: String?, defValue: Float): Float = defValue
            override fun getBoolean(key: String?, defValue: Boolean): Boolean = defValue
            override fun contains(key: String?): Boolean = false
            override fun edit(): SharedPreferences.Editor = object : SharedPreferences.Editor {
                override fun putString(key: String?, value: String?) = this
                override fun putStringSet(key: String?, values: MutableSet<String>?) = this
                override fun putInt(key: String?, value: Int) = this
                override fun putLong(key: String?, value: Long) = this
                override fun putFloat(key: String?, value: Float) = this
                override fun putBoolean(key: String?, value: Boolean) = this
                override fun remove(key: String?) = this
                override fun clear() = this
                override fun commit() = true
                override fun apply() {}
            }
            override fun registerOnSharedPreferenceChangeListener(listener: SharedPreferences.OnSharedPreferenceChangeListener?) {}
            override fun unregisterOnSharedPreferenceChangeListener(listener: SharedPreferences.OnSharedPreferenceChangeListener?) {}
        }
        HomeScreen(userPreferences = UserPreferences(mockSharedPrefs))
    }
}<|MERGE_RESOLUTION|>--- conflicted
+++ resolved
@@ -1,13 +1,8 @@
 package com.lago.app.presentation.ui
 
-<<<<<<< HEAD
 import androidx.compose.animation.core.animateFloatAsState
 import androidx.compose.foundation.Image
 import androidx.compose.foundation.background
-=======
-import androidx.compose.foundation.BorderStroke
-import androidx.compose.foundation.clickable
->>>>>>> 82c31046
 import androidx.compose.foundation.layout.*
 import androidx.compose.foundation.lazy.LazyColumn
 import androidx.compose.foundation.lazy.LazyRow
@@ -15,14 +10,10 @@
 import androidx.compose.foundation.shape.RoundedCornerShape
 import androidx.compose.material3.*
 import androidx.compose.runtime.Composable
-<<<<<<< HEAD
 import androidx.compose.runtime.getValue
 import androidx.compose.runtime.mutableStateOf
 import androidx.compose.runtime.remember
 import androidx.compose.runtime.setValue
-=======
-import androidx.compose.ui.graphics.Color
->>>>>>> 82c31046
 import androidx.compose.ui.Alignment
 import androidx.compose.ui.Modifier
 import androidx.compose.ui.draw.shadow
@@ -71,7 +62,6 @@
 @OptIn(ExperimentalMaterial3Api::class)
 @Composable
 fun HomeScreen(
-<<<<<<< HEAD
     userPreferences: UserPreferences,
     onOrderHistoryClick: () -> Unit = {},
     onLoginClick: () -> Unit = {}
@@ -126,7 +116,7 @@
                         Row(
                             modifier = Modifier
                                 .fillMaxWidth()
-                                ,
+                            ,
                             horizontalArrangement = Arrangement.SpaceBetween,
                             verticalAlignment = Alignment.Top
                         ) {
@@ -153,7 +143,7 @@
                                     )
                                 }
                             }
-                            
+
                             if (!isLoggedIn) {
                                 Button(
                                     onClick = { onLoginClick() },
@@ -196,22 +186,6 @@
                                 .offset(y = 20.dp)
                         )
                     }
-=======
-    onLoginClick: () -> Unit = {}
-) {
-    // 사용자 경험 개선을 위한 메모이제이션
-    val homeItems = remember {
-        (1..5).map { index ->
-            HomeItem(
-                id = index,
-                title = "학습 콘텐츠 $index",
-                description = when (index) {
-                    1 -> "차트 분석 기초를 학습하세요"
-                    2 -> "투자 전략과 리스크 관리"
-                    3 -> "연습 문제와 모의 투자"
-                    4 -> "시장 동향 및 뉴스 분석"
-                    else -> "커뮤니티와 전문가 의견"
->>>>>>> 82c31046
                 }
             }
         }
@@ -279,12 +253,12 @@
             )
         ) {
             Row(
-                    modifier = Modifier
-                        .fillMaxWidth()
-                        .padding(end = 16.dp),
-                    horizontalArrangement = Arrangement.SpaceBetween,
-                    verticalAlignment = Alignment.CenterVertically
-                ) {
+                modifier = Modifier
+                    .fillMaxWidth()
+                    .padding(end = 16.dp),
+                horizontalArrangement = Arrangement.SpaceBetween,
+                verticalAlignment = Alignment.CenterVertically
+            ) {
                 Image(
                     painter = painterResource(id = R.drawable.money_bag),
                     contentDescription = "돈주머니",
@@ -427,19 +401,19 @@
                             text = bot.name,
                             style = TitleB14
                         )
-                        
+
                         Text(
                             text = " | ",
                             style = TitleB14.copy(color = Gray500),
                             modifier = Modifier.padding(horizontal = 4.dp)
                         )
-                        
+
                         Text(
                             text = bot.investmentType,
                             style = BodyR14.copy(color = Gray500)
                         )
                     }
-                    
+
                     Image(
                         painter = painterResource(id = R.drawable.right_arrow),
                         contentDescription = "상세보기",
@@ -483,7 +457,6 @@
                 )
             }
         }
-<<<<<<< HEAD
     }
 }
 
@@ -500,53 +473,6 @@
         Spacer(modifier = Modifier.height(12.dp))
 
         Card(
-=======
-        
-        // 로그인하러가기 버튼
-        Card(
-            modifier = Modifier
-                .fillMaxWidth()
-                .padding(vertical = 8.dp)
-                .clickable { onLoginClick() },
-            colors = CardDefaults.cardColors(
-                containerColor = Color(0xFF4285F4).copy(alpha = 0.1f)
-            ),
-            border = androidx.compose.foundation.BorderStroke(
-                1.dp,
-                Color(0xFF4285F4)
-            )
-        ) {
-            Row(
-                modifier = Modifier
-                    .fillMaxWidth()
-                    .padding(16.dp),
-                horizontalArrangement = Arrangement.SpaceBetween,
-                verticalAlignment = Alignment.CenterVertically
-            ) {
-                Column {
-                    Text(
-                        text = "🚀 로그인하러가기",
-                        style = MaterialTheme.typography.titleMedium,
-                        color = Color(0xFF4285F4)
-                    )
-                    Spacer(modifier = Modifier.height(4.dp))
-                    Text(
-                        text = "LAGO 서비스를 시작하고 투자 성향을 알아보세요",
-                        style = MaterialTheme.typography.bodyMedium,
-                        color = Color(0xFF666666)
-                    )
-                }
-                Text(
-                    text = "시작하기 →",
-                    style = MaterialTheme.typography.titleSmall,
-                    color = Color(0xFF4285F4)
-                )
-            }
-        }
-        
-        LazyColumn(
-            verticalArrangement = Arrangement.spacedBy(8.dp),
->>>>>>> 82c31046
             modifier = Modifier
                 .fillMaxWidth()
                 .shadow(

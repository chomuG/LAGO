--- conflicted
+++ resolved
@@ -4,15 +4,8 @@
     alias(libs.plugins.ksp)
     alias(libs.plugins.dagger.hilt.android)
     alias(libs.plugins.compose.compiler)
-<<<<<<< HEAD
     kotlin("plugin.serialization") version "2.0.21"
-=======
-    kotlin("plugin.serialization") version "1.9.20"
     id("com.google.gms.google-services")
-
-    // Preview 오류 -> 컴포즈 컴파일러 버전 명지 (BOM과 버전 맞추기)
-    //id("org.jetbrains.kotlin.plugin.compose.compiler") version "1.5.10"
->>>>>>> 2c8adc3d
 }
 
 android {
